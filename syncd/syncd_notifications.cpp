#include "syncd.h"
#include "sairedis.h"

#include <queue>
#include <memory>
#include <condition_variable>

// NOTE: all serialized notifications in notifications context
// contain non translated OIDs since translation can generate new
// VID and it will populate redis db

void send_notification(
        _In_ std::string op,
        _In_ std::string data,
        _In_ std::vector<swss::FieldValueTuple> &entry)
{
    SWSS_LOG_ENTER();

    SWSS_LOG_INFO("%s %s", op.c_str(), data.c_str());

    notifications->send(op, data, entry);

    SWSS_LOG_DEBUG("notification send successfull");
}

void send_notification(
        _In_ std::string op,
        _In_ std::string data)
{
    SWSS_LOG_ENTER();

    std::vector<swss::FieldValueTuple> entry;

    send_notification(op, data, entry);
}

<<<<<<< HEAD
void process_on_switch_state_change(
=======
void on_switch_state_change(
        _In_ sai_object_id_t switch_rid,
>>>>>>> a2e58cf9
        _In_ sai_switch_oper_status_t switch_oper_status)
{
    SWSS_LOG_ENTER();

    sai_object_id_t switch_vid = translate_rid_to_vid(switch_rid, SAI_NULL_OBJECT_ID);

    std::string s = sai_serialize_switch_oper_status(switch_vid, switch_oper_status);

    send_notification("switch_state_change", s);
}

sai_fdb_entry_type_t getFdbEntryType(
        _In_ uint32_t count,
        _In_ const sai_attribute_t *list)
{
    for (uint32_t idx = 0; idx < count; idx++)
    {
        const sai_attribute_t &attr = list[idx];

        if (attr.id == SAI_FDB_ENTRY_ATTR_TYPE)
        {
            return (sai_fdb_entry_type_t)attr.value.s32;
        }
    }

    SWSS_LOG_WARN("unknown fdb entry type");

    int ret = -1;
    return (sai_fdb_entry_type_t)ret;
}

void redisPutFdbEntryToAsicView(
        _In_ const sai_fdb_event_notification_data_t *fdb)
{
    // NOTE: this fdb entry already contains translated RID to VID

    std::vector<swss::FieldValueTuple> entry;

    entry = SaiAttributeList::serialize_attr_list(
            SAI_OBJECT_TYPE_FDB_ENTRY,
            fdb->attr_count,
            fdb->attr,
            false);

    sai_object_type_t objectType = SAI_OBJECT_TYPE_FDB_ENTRY;

    std::string strObjectType = sai_serialize_object_type(objectType);

    std::string strFdbEntry = sai_serialize_fdb_entry(fdb->fdb_entry);

    std::string key = ASIC_STATE_TABLE + (":" + strObjectType + ":" + strFdbEntry);

    if (fdb->fdb_entry.switch_id == SAI_NULL_OBJECT_ID ||
        // fdb->fdb_entry.bridge_id == SAI_NULL_OBJECT_ID || // TODO later use bv_id
        sai_metadata_get_fdb_entry_bridge_type_name(fdb->fdb_entry.bridge_type) == NULL)
    {
        SWSS_LOG_WARN("skipped to put int db: %s", strFdbEntry.c_str());
        return;
    }

    for (const auto &e: entry)
    {
        const std::string &strField = fvField(e);
        const std::string &strValue = fvValue(e);

        std::lock_guard<std::mutex> lock(g_db_mutex);

        g_redisClient->hset(key, strField, strValue);
    }

    // currently we need to add type manually since fdb event don't contain type
    sai_attribute_t attr;

    attr.id = SAI_FDB_ENTRY_ATTR_TYPE;
    attr.value.s32 = SAI_FDB_ENTRY_TYPE_DYNAMIC;

    auto meta = sai_metadata_get_attr_metadata(objectType, attr.id);

    if (meta == NULL)
    {
        SWSS_LOG_THROW("unable to get metadata for object type %s, attribute %d",
                sai_serialize_object_type(objectType).c_str(),
                attr.id);
        /*
         * TODO We should notify orch agent here. And also this probably should
         * not be here, but on redis side, getting through metadata.
         */
    }

    std::string strAttrId = sai_serialize_attr_id(*meta);
    std::string strAttrValue = sai_serialize_attr_value(*meta, attr);

    g_redisClient->hset(key, strAttrId, strAttrValue);
}

void process_on_fdb_event(
        _In_ uint32_t count,
        _In_ sai_fdb_event_notification_data_t *data)
{
    SWSS_LOG_ENTER();

    SWSS_LOG_DEBUG("fdb event count: %d", count);

    for (uint32_t i = 0; i < count; i++)
    {
        sai_fdb_event_notification_data_t *fdb = &data[i];

        SWSS_LOG_DEBUG("fdb %u: type: %d", i, fdb->event_type);

        fdb->fdb_entry.switch_id = translate_rid_to_vid(fdb->fdb_entry.switch_id, SAI_NULL_OBJECT_ID);

        // TODO later it should be bv_id
        fdb->fdb_entry.bridge_id = translate_rid_to_vid(fdb->fdb_entry.bridge_id, fdb->fdb_entry.switch_id);

        translate_rid_to_vid_list(SAI_OBJECT_TYPE_FDB_ENTRY, fdb->fdb_entry.switch_id, fdb->attr_count, fdb->attr);

        /*
         * Currently because of bcrm bug, we need to install fdb entries in
         * asic view and currently this event don't have fdb type which is
         * required on creation.
         */

        redisPutFdbEntryToAsicView(fdb);
    }

    std::string s = sai_serialize_fdb_event_ntf(count, data);

    send_notification("fdb_event", s);
}

void process_on_port_state_change(
        _In_ uint32_t count,
        _In_ sai_port_oper_status_notification_t *data)
{
    SWSS_LOG_ENTER();

    SWSS_LOG_DEBUG("port notification count: %u", count);

    for (uint32_t i = 0; i < count; i++)
    {
        sai_port_oper_status_notification_t *oper_stat = &data[i];

        /*
         * We are using switch_rid as null, since port should be already
         * defined inside local db after creation.
         *
         * If this will be faster than return from create port then we can use
         * query switch id and extract rid of switch id and then convert it to
         * switch vid.
         */

        oper_stat->port_id = translate_rid_to_vid(oper_stat->port_id, SAI_NULL_OBJECT_ID);
    }

    std::string s = sai_serialize_port_oper_status_ntf(count, data);

    send_notification("port_state_change", s);
}

<<<<<<< HEAD
void process_on_port_event(
        _In_ uint32_t count,
        _In_ sai_port_event_notification_t *data)
=======
void on_switch_shutdown_request(
        _In_ sai_object_id_t switch_rid)
>>>>>>> a2e58cf9
{
    SWSS_LOG_ENTER();

<<<<<<< HEAD
    for (uint32_t i = 0; i < count; i++)
    {
        sai_port_event_notification_t *port_event = &data[i];

        port_event->port_id = translate_rid_to_vid(port_event->port_id);
    }

    std::string s = sai_serialize_port_event_ntf(count, data);

    send_notification("port_event", s);
}

void process_on_switch_shutdown_request()
{
    SWSS_LOG_ENTER();
=======
    sai_object_id_t switch_vid = translate_rid_to_vid(switch_rid, SAI_NULL_OBJECT_ID);

    std::string s = sai_serialize_switch_shutdown_request(switch_vid);
>>>>>>> a2e58cf9

    send_notification("switch_shutdown_request", s);
}

void handle_switch_state_change(
        _In_ const std::string &data)
{
    SWSS_LOG_ENTER();

    sai_switch_oper_status_t switch_oper_status;

    sai_deserialize_switch_oper_status(data, switch_oper_status);

    process_on_switch_state_change(switch_oper_status);
}

void handle_fdb_event(
        _In_ const std::string &data)
{
    SWSS_LOG_ENTER();

    uint32_t count;
    sai_fdb_event_notification_data_t *fdbevent = NULL;

    sai_deserialize_fdb_event_ntf(data, count, &fdbevent);

    process_on_fdb_event(count, fdbevent);

    sai_deserialize_free_fdb_event_ntf(count, fdbevent);
}

void handle_port_state_change(
        _In_ const std::string &data)
{
    SWSS_LOG_ENTER();

    uint32_t count;
    sai_port_oper_status_notification_t *portoperstatus = NULL;

    sai_deserialize_port_oper_status_ntf(data, count, &portoperstatus);

    process_on_port_state_change(count, portoperstatus);

    sai_deserialize_free_port_oper_status_ntf(count, portoperstatus);
}

void handle_port_event(
        _In_ const std::string &data)
{
    SWSS_LOG_ENTER();

    uint32_t count;
    sai_port_event_notification_t *portevent = NULL;

    sai_deserialize_port_event_ntf(data, count, &portevent);

    process_on_port_event(count, portevent);

    sai_deserialize_free_port_event_ntf(count, portevent);
}

void handle_switch_shutdown_request(
        _In_ const std::string &data)
{
    SWSS_LOG_ENTER();

    process_on_switch_shutdown_request();
}

void processNotification(
        _In_ const swss::KeyOpFieldsValuesTuple &item)
{
    std::lock_guard<std::mutex> lock(g_mutex);

    SWSS_LOG_ENTER();

    std::string notification = kfvKey(item);
    std::string data = kfvOp(item);

    if (notification == "switch_state_change")
    {
        handle_switch_state_change(data);
    }
    else if (notification == "fdb_event")
    {
        handle_fdb_event(data);
    }
    else if (notification == "port_state_change")
    {
        handle_port_state_change(data);
    }
    else if (notification == "port_event")
    {
        handle_port_event(data);
    }
    else if (notification == "switch_shutdown_request")
    {
        handle_switch_shutdown_request(data);
    }
    else
    {
        SWSS_LOG_ERROR("unknow notification: %s", notification.c_str());
    }
}

// condition variable will be used to notify processing thread
// that some notiffication arrived

std::condition_variable cv;
std::mutex queue_mutex;
std::queue<swss::KeyOpFieldsValuesTuple> ntf_queue;

void enqueue_notification(
        _In_ std::string op,
        _In_ std::string data,
        _In_ std::vector<swss::FieldValueTuple> &entry)
{
    SWSS_LOG_ENTER();

    SWSS_LOG_INFO("%s %s", op.c_str(), data.c_str());

    swss::KeyOpFieldsValuesTuple item(op, data, entry);

    // this is notification context, so we need to protect queue

    std::lock_guard<std::mutex> lock(queue_mutex);

    ntf_queue.push(item);

    cv.notify_all();
}

void enqueue_notification(
        _In_ std::string op,
        _In_ std::string data)
{
    SWSS_LOG_ENTER();

    std::vector<swss::FieldValueTuple> entry;

    enqueue_notification(op, data, entry);
}

void on_switch_state_change(
        _In_ sai_switch_oper_status_t switch_oper_status)
{
    SWSS_LOG_ENTER();

    std::string s = sai_serialize_switch_oper_status(switch_oper_status);

    enqueue_notification("switch_state_change", s);
}

void on_fdb_event(
        _In_ uint32_t count,
        _In_ sai_fdb_event_notification_data_t *data)
{
    SWSS_LOG_ENTER();

    std::string s = sai_serialize_fdb_event_ntf(count, data);

    enqueue_notification("fdb_event", s);
}

void on_port_state_change(
        _In_ uint32_t count,
        _In_ sai_port_oper_status_notification_t *data)
{
    SWSS_LOG_ENTER();

    std::string s = sai_serialize_port_oper_status_ntf(count, data);

    enqueue_notification("port_state_change", s);
}

void on_port_event(
        _In_ uint32_t count,
        _In_ sai_port_event_notification_t *data)
{
    SWSS_LOG_ENTER();

    std::string s = sai_serialize_port_event_ntf(count, data);

    enqueue_notification("port_event", s);
}

void on_switch_shutdown_request()
{
    SWSS_LOG_ENTER();

    enqueue_notification("switch_shutdown_request", "");
}

void on_packet_event(
        _In_ sai_object_id_t switch_id,
        _In_ const void *buffer,
        _In_ sai_size_t buffer_size,
        _In_ uint32_t attr_count,
        _In_ const sai_attribute_t *attr_list)
{
    SWSS_LOG_ENTER();

    SWSS_LOG_ERROR("not implemented");
}

// determine whether notification thread is running

volatile bool runThread;

std::mutex ntf_mutex;
std::unique_lock<std::mutex> ulock(ntf_mutex);

<<<<<<< HEAD
bool tryDequeue(
        _Out_ swss::KeyOpFieldsValuesTuple &item)
{
    std::lock_guard<std::mutex> lock(queue_mutex);
=======
    /*
       TODO translate switch id
       std::string s;
       sai_serialize_primitive(buffer_size, s);
>>>>>>> a2e58cf9

    SWSS_LOG_ENTER();

    if (ntf_queue.empty())
    {
        return false;
    }

    item = ntf_queue.front();

    ntf_queue.pop();

    return true;
}

void ntf_process_function()
{
    SWSS_LOG_ENTER();

    while (runThread)
    {
        cv.wait(ulock);

        // this is notifications processing thread context, which is different
        // from SAI notifications context, we can safe use g_mutex here,
        // processing each notification is under same mutex as processing main
        // events, counters and reinit

        swss::KeyOpFieldsValuesTuple item;

        while (tryDequeue(item))
        {
            processNotification(item);
        }
    }
}

std::shared_ptr<std::thread> ntf_process_thread;

void startNotificationsProcessingThread()
{
    SWSS_LOG_ENTER();

    runThread = true;

    ntf_process_thread = std::make_shared<std::thread>(ntf_process_function);

    ntf_process_thread->detach();
}

void stopNotificationsProcessingThread()
{
    SWSS_LOG_ENTER();

    runThread = false;

    cv.notify_all();

    if (ntf_process_thread != nullptr)
    {
        ntf_process_thread->join();
    }

    ntf_process_thread = nullptr;
}

sai_switch_state_change_notification_fn     on_switch_state_change_ntf = on_switch_state_change;
sai_switch_shutdown_request_notification_fn on_switch_shutdown_request_ntf = on_switch_shutdown_request;
sai_fdb_event_notification_fn               on_fdb_event_ntf = on_fdb_event;
sai_port_state_change_notification_fn       on_port_state_change_ntf = on_port_state_change;
sai_packet_event_notification_fn            on_packet_event_ntf = on_packet_event;

void check_notifications_pointers(
        _In_ uint32_t attr_count,
        _In_ sai_attribute_t *attr_list)
{
<<<<<<< HEAD
        on_switch_state_change,
        on_fdb_event,
        on_port_state_change,
        on_port_event,
        on_switch_shutdown_request,
        on_packet_event
};
=======
    SWSS_LOG_ENTER();

    /*
     * This function should only be called on CREATE/SET api when object is
     * SWITCH.
     *
     * Notifications pointers needs to be corrected since those we receive from
     * sairedis are in sairedis memory space and here we are using those ones
     * we declared in syncd memory space.
     *
     * Also notice that we are using the same pointers for ALL switches.
     */

    for (uint32_t index = 0; index < attr_count; ++index)
    {
        sai_attribute_t &attr = attr_list[index];

        auto meta = sai_metadata_get_attr_metadata(SAI_OBJECT_TYPE_SWITCH, attr.id);

        if (meta->attrvaluetype != SAI_ATTR_VALUE_TYPE_POINTER)
        {
            continue;
        }

        /*
         * Does not matter if pointer is valid or not, we just want the
         * previous value.
         */

        sai_pointer_t prev = attr.value.ptr;

        if (prev == NULL)
        {
            /*
             * If pointer is NULL, then fine, let it be.
             */

            continue;
        }

        switch (attr.id)
        {
            case SAI_SWITCH_ATTR_SWITCH_STATE_CHANGE_NOTIFY:
                attr.value.ptr = (void*)on_switch_state_change_ntf;
                break;

            case SAI_SWITCH_ATTR_SHUTDOWN_REQUEST_NOTIFY:
                attr.value.ptr = (void*)on_switch_shutdown_request_ntf;
                break;

            case SAI_SWITCH_ATTR_FDB_EVENT_NOTIFY:
                attr.value.ptr = (void*)on_fdb_event_ntf;
                break;

            case SAI_SWITCH_ATTR_PORT_STATE_CHANGE_NOTIFY:
                attr.value.ptr = (void*)on_port_state_change_ntf;
                break;

            case SAI_SWITCH_ATTR_PACKET_EVENT_NOTIFY:
                attr.value.ptr = (void*)on_packet_event_ntf;
                break;

            default:

                SWSS_LOG_ERROR("pointer for %s is not handled, FIXME!", meta->attridname);
                continue;
        }

        /*
         * Here we translated pointer, just log it.
         */

        SWSS_LOG_INFO("%s: %lp (orch) => %lp (syncd)", meta->attridname, prev, attr.value.ptr);
    }
}
>>>>>>> a2e58cf9
<|MERGE_RESOLUTION|>--- conflicted
+++ resolved
@@ -1,13 +1,8 @@
 #include "syncd.h"
 #include "sairedis.h"
 
-#include <queue>
-#include <memory>
-#include <condition_variable>
-
-// NOTE: all serialized notifications in notifications context
-// contain non translated OIDs since translation can generate new
-// VID and it will populate redis db
+// mutex to protect notification send call
+std::mutex g_ntf_mutex;
 
 void send_notification(
         _In_ std::string op,
@@ -34,14 +29,12 @@
     send_notification(op, data, entry);
 }
 
-<<<<<<< HEAD
-void process_on_switch_state_change(
-=======
 void on_switch_state_change(
         _In_ sai_object_id_t switch_rid,
->>>>>>> a2e58cf9
         _In_ sai_switch_oper_status_t switch_oper_status)
 {
+    std::lock_guard<std::mutex> lock(g_ntf_mutex);
+
     SWSS_LOG_ENTER();
 
     sai_object_id_t switch_vid = translate_rid_to_vid(switch_rid, SAI_NULL_OBJECT_ID);
@@ -132,13 +125,17 @@
     std::string strAttrId = sai_serialize_attr_id(*meta);
     std::string strAttrValue = sai_serialize_attr_value(*meta, attr);
 
+    std::lock_guard<std::mutex> lock(g_db_mutex);
+
     g_redisClient->hset(key, strAttrId, strAttrValue);
 }
 
-void process_on_fdb_event(
+void on_fdb_event(
         _In_ uint32_t count,
         _In_ sai_fdb_event_notification_data_t *data)
 {
+    std::lock_guard<std::mutex> lock(g_ntf_mutex);
+
     SWSS_LOG_ENTER();
 
     SWSS_LOG_DEBUG("fdb event count: %d", count);
@@ -170,10 +167,12 @@
     send_notification("fdb_event", s);
 }
 
-void process_on_port_state_change(
+void on_port_state_change(
         _In_ uint32_t count,
         _In_ sai_port_oper_status_notification_t *data)
 {
+    std::lock_guard<std::mutex> lock(g_ntf_mutex);
+
     SWSS_LOG_ENTER();
 
     SWSS_LOG_DEBUG("port notification count: %u", count);
@@ -199,229 +198,18 @@
     send_notification("port_state_change", s);
 }
 
-<<<<<<< HEAD
-void process_on_port_event(
-        _In_ uint32_t count,
-        _In_ sai_port_event_notification_t *data)
-=======
 void on_switch_shutdown_request(
         _In_ sai_object_id_t switch_rid)
->>>>>>> a2e58cf9
-{
-    SWSS_LOG_ENTER();
-
-<<<<<<< HEAD
-    for (uint32_t i = 0; i < count; i++)
-    {
-        sai_port_event_notification_t *port_event = &data[i];
-
-        port_event->port_id = translate_rid_to_vid(port_event->port_id);
-    }
-
-    std::string s = sai_serialize_port_event_ntf(count, data);
-
-    send_notification("port_event", s);
-}
-
-void process_on_switch_shutdown_request()
-{
-    SWSS_LOG_ENTER();
-=======
+{
+    std::lock_guard<std::mutex> lock(g_ntf_mutex);
+
+    SWSS_LOG_ENTER();
+
     sai_object_id_t switch_vid = translate_rid_to_vid(switch_rid, SAI_NULL_OBJECT_ID);
 
     std::string s = sai_serialize_switch_shutdown_request(switch_vid);
->>>>>>> a2e58cf9
 
     send_notification("switch_shutdown_request", s);
-}
-
-void handle_switch_state_change(
-        _In_ const std::string &data)
-{
-    SWSS_LOG_ENTER();
-
-    sai_switch_oper_status_t switch_oper_status;
-
-    sai_deserialize_switch_oper_status(data, switch_oper_status);
-
-    process_on_switch_state_change(switch_oper_status);
-}
-
-void handle_fdb_event(
-        _In_ const std::string &data)
-{
-    SWSS_LOG_ENTER();
-
-    uint32_t count;
-    sai_fdb_event_notification_data_t *fdbevent = NULL;
-
-    sai_deserialize_fdb_event_ntf(data, count, &fdbevent);
-
-    process_on_fdb_event(count, fdbevent);
-
-    sai_deserialize_free_fdb_event_ntf(count, fdbevent);
-}
-
-void handle_port_state_change(
-        _In_ const std::string &data)
-{
-    SWSS_LOG_ENTER();
-
-    uint32_t count;
-    sai_port_oper_status_notification_t *portoperstatus = NULL;
-
-    sai_deserialize_port_oper_status_ntf(data, count, &portoperstatus);
-
-    process_on_port_state_change(count, portoperstatus);
-
-    sai_deserialize_free_port_oper_status_ntf(count, portoperstatus);
-}
-
-void handle_port_event(
-        _In_ const std::string &data)
-{
-    SWSS_LOG_ENTER();
-
-    uint32_t count;
-    sai_port_event_notification_t *portevent = NULL;
-
-    sai_deserialize_port_event_ntf(data, count, &portevent);
-
-    process_on_port_event(count, portevent);
-
-    sai_deserialize_free_port_event_ntf(count, portevent);
-}
-
-void handle_switch_shutdown_request(
-        _In_ const std::string &data)
-{
-    SWSS_LOG_ENTER();
-
-    process_on_switch_shutdown_request();
-}
-
-void processNotification(
-        _In_ const swss::KeyOpFieldsValuesTuple &item)
-{
-    std::lock_guard<std::mutex> lock(g_mutex);
-
-    SWSS_LOG_ENTER();
-
-    std::string notification = kfvKey(item);
-    std::string data = kfvOp(item);
-
-    if (notification == "switch_state_change")
-    {
-        handle_switch_state_change(data);
-    }
-    else if (notification == "fdb_event")
-    {
-        handle_fdb_event(data);
-    }
-    else if (notification == "port_state_change")
-    {
-        handle_port_state_change(data);
-    }
-    else if (notification == "port_event")
-    {
-        handle_port_event(data);
-    }
-    else if (notification == "switch_shutdown_request")
-    {
-        handle_switch_shutdown_request(data);
-    }
-    else
-    {
-        SWSS_LOG_ERROR("unknow notification: %s", notification.c_str());
-    }
-}
-
-// condition variable will be used to notify processing thread
-// that some notiffication arrived
-
-std::condition_variable cv;
-std::mutex queue_mutex;
-std::queue<swss::KeyOpFieldsValuesTuple> ntf_queue;
-
-void enqueue_notification(
-        _In_ std::string op,
-        _In_ std::string data,
-        _In_ std::vector<swss::FieldValueTuple> &entry)
-{
-    SWSS_LOG_ENTER();
-
-    SWSS_LOG_INFO("%s %s", op.c_str(), data.c_str());
-
-    swss::KeyOpFieldsValuesTuple item(op, data, entry);
-
-    // this is notification context, so we need to protect queue
-
-    std::lock_guard<std::mutex> lock(queue_mutex);
-
-    ntf_queue.push(item);
-
-    cv.notify_all();
-}
-
-void enqueue_notification(
-        _In_ std::string op,
-        _In_ std::string data)
-{
-    SWSS_LOG_ENTER();
-
-    std::vector<swss::FieldValueTuple> entry;
-
-    enqueue_notification(op, data, entry);
-}
-
-void on_switch_state_change(
-        _In_ sai_switch_oper_status_t switch_oper_status)
-{
-    SWSS_LOG_ENTER();
-
-    std::string s = sai_serialize_switch_oper_status(switch_oper_status);
-
-    enqueue_notification("switch_state_change", s);
-}
-
-void on_fdb_event(
-        _In_ uint32_t count,
-        _In_ sai_fdb_event_notification_data_t *data)
-{
-    SWSS_LOG_ENTER();
-
-    std::string s = sai_serialize_fdb_event_ntf(count, data);
-
-    enqueue_notification("fdb_event", s);
-}
-
-void on_port_state_change(
-        _In_ uint32_t count,
-        _In_ sai_port_oper_status_notification_t *data)
-{
-    SWSS_LOG_ENTER();
-
-    std::string s = sai_serialize_port_oper_status_ntf(count, data);
-
-    enqueue_notification("port_state_change", s);
-}
-
-void on_port_event(
-        _In_ uint32_t count,
-        _In_ sai_port_event_notification_t *data)
-{
-    SWSS_LOG_ENTER();
-
-    std::string s = sai_serialize_port_event_ntf(count, data);
-
-    enqueue_notification("port_event", s);
-}
-
-void on_switch_shutdown_request()
-{
-    SWSS_LOG_ENTER();
-
-    enqueue_notification("switch_shutdown_request", "");
 }
 
 void on_packet_event(
@@ -431,93 +219,42 @@
         _In_ uint32_t attr_count,
         _In_ const sai_attribute_t *attr_list)
 {
+    std::lock_guard<std::mutex> lock(g_ntf_mutex);
+
     SWSS_LOG_ENTER();
 
     SWSS_LOG_ERROR("not implemented");
-}
-
-// determine whether notification thread is running
-
-volatile bool runThread;
-
-std::mutex ntf_mutex;
-std::unique_lock<std::mutex> ulock(ntf_mutex);
-
-<<<<<<< HEAD
-bool tryDequeue(
-        _Out_ swss::KeyOpFieldsValuesTuple &item)
-{
-    std::lock_guard<std::mutex> lock(queue_mutex);
-=======
+
     /*
        TODO translate switch id
        std::string s;
        sai_serialize_primitive(buffer_size, s);
->>>>>>> a2e58cf9
-
-    SWSS_LOG_ENTER();
-
-    if (ntf_queue.empty())
-    {
-        return false;
-    }
-
-    item = ntf_queue.front();
-
-    ntf_queue.pop();
-
-    return true;
-}
-
-void ntf_process_function()
-{
-    SWSS_LOG_ENTER();
-
-    while (runThread)
-    {
-        cv.wait(ulock);
-
-        // this is notifications processing thread context, which is different
-        // from SAI notifications context, we can safe use g_mutex here,
-        // processing each notification is under same mutex as processing main
-        // events, counters and reinit
-
-        swss::KeyOpFieldsValuesTuple item;
-
-        while (tryDequeue(item))
-        {
-            processNotification(item);
-        }
-    }
-}
-
-std::shared_ptr<std::thread> ntf_process_thread;
-
-void startNotificationsProcessingThread()
-{
-    SWSS_LOG_ENTER();
-
-    runThread = true;
-
-    ntf_process_thread = std::make_shared<std::thread>(ntf_process_function);
-
-    ntf_process_thread->detach();
-}
-
-void stopNotificationsProcessingThread()
-{
-    SWSS_LOG_ENTER();
-
-    runThread = false;
-
-    cv.notify_all();
-
-    if (ntf_process_thread != nullptr)
-    {
-        ntf_process_thread->join();
-    }
-
-    ntf_process_thread = nullptr;
+
+       sai_serialize_buffer(buffer, buffer_size, s);
+
+       std::vector<swss::FieldValueTuple> entry;
+
+       entry = SaiAttributeList::serialize_attr_list(
+       SAI_OBJECT_TYPE_PACKET,
+       attr_count,
+       attr_list,
+       false);
+
+    // since attr_list is const, we can't replace rid's
+    // we need to create copy of that list
+
+    SaiAttributeList copy(SAI_OBJECT_TYPE_PACKET, entry, false);
+
+    translate_rid_to_vid_list(SAI_OBJECT_TYPE_PACKET, copy.get_attr_count(), copy.get_attr_list());
+
+    entry = SaiAttributeList::serialize_attr_list(
+    SAI_OBJECT_TYPE_PACKET,
+    copy.get_attr_count(),
+    copy.get_attr_list(),
+    false);
+
+    send_notification("packet_event", s, entry);
+    */
 }
 
 sai_switch_state_change_notification_fn     on_switch_state_change_ntf = on_switch_state_change;
@@ -530,15 +267,6 @@
         _In_ uint32_t attr_count,
         _In_ sai_attribute_t *attr_list)
 {
-<<<<<<< HEAD
-        on_switch_state_change,
-        on_fdb_event,
-        on_port_state_change,
-        on_port_event,
-        on_switch_shutdown_request,
-        on_packet_event
-};
-=======
     SWSS_LOG_ENTER();
 
     /*
@@ -613,5 +341,4 @@
 
         SWSS_LOG_INFO("%s: %lp (orch) => %lp (syncd)", meta->attridname, prev, attr.value.ptr);
     }
-}
->>>>>>> a2e58cf9
+}