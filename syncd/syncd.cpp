#include "syncd.h"
#include "syncd_saiswitch.h"
#include "sairedis.h"
#include "swss/tokenize.h"
#include <limits.h>

<<<<<<< HEAD
/**
 * @brief Global mutex for thread synchronization
 *
 * Purpose of this mutex is to synchronize multiple threads like main thread,
 * counters and notifications as well as all operations which require multiple
 * Redis DB access.
 *
 * For example: query DB for next VID id number, and then put map RID and VID
 * to Redis. From syncd point of view this entire operation should be atomic
 * and no other thread should access DB or make assumption on previous
 * information until entire operation will finish.
 */
std::mutex g_mutex;
=======
#include <iostream>
#include <map>

std::mutex g_db_mutex;
>>>>>>> a2e58cf9

std::shared_ptr<swss::RedisClient>          g_redisClient;
std::shared_ptr<swss::ProducerTable>        getResponse;
std::shared_ptr<swss::NotificationProducer> notifications;

/*
 * TODO: Those are hard coded values for mlnx integration for v1.0.1 they need
 * to be updated.
 *
 * Also DEVICE_MAC_ADDRESS is not present in saiswitch.h
 */
std::map<std::string, std::string> gProfileMap;

/**
 * @brief Contais map of all created switches.
 *
 * This syncd implementation supports only one switch but it's writeen in
 * a way that could be excented to use multple switches in t he future, some
 * refactoring needs to be made in marked places.
 *
 * To support multiple switches VIDTORID and RIDTOVID db entries needs to be
 * made per switch like HIDDEN and LANES. Best way is to wrap vid/rid map to
 * functions that will return right key.
 *
 * Key is switch VID.
 */
std::map<sai_object_id_t, std::shared_ptr<SaiSwitch>> switches;

/**
 * @brief set of objects removed by user when we are in init view mode. Those
 * could be vlan members, bridge ports etc.
 *
 * We need this list to later on not put them back to temp view mode when doing
 * populate existing obejcts in apply view mode.
 *
 * Object ids here a VIDs.
 */
std::set<sai_object_id_t> initViewRemovedVidSet;

/*
 * By default we are in APPLY mode.
 */
volatile bool g_asicInitViewMode = false;

struct cmdOptions
{
    int countersThreadIntervalInSeconds;
    bool diagShell;
    bool useTempView;
    int startType;
    bool disableCountersThread;
    bool disableExitSleep;
    std::string profileMapFile;
#ifdef SAITHRIFT
    bool run_rpc_server;
    std::string portMapFile;
#endif // SAITHRIFT
    ~cmdOptions() {}
};

cmdOptions options;

bool isInitViewMode()
{
    SWSS_LOG_ENTER();

    return g_asicInitViewMode && options.useTempView;
}

bool g_veryFirstRun = false;

void exit_and_notify(int status) __attribute__ ((__noreturn__));

void exit_and_notify(
        _In_ int status)
{
    SWSS_LOG_ENTER();

    try
    {
        if (notifications != NULL)
        {
            std::vector<swss::FieldValueTuple> entry;

            SWSS_LOG_NOTICE("sending switch_shutdown_request notification to OA");

            notifications->send("switch_shutdown_request", "", entry);

            SWSS_LOG_NOTICE("notification send successfull");
        }
    }
    catch(const std::exception &e)
    {
        SWSS_LOG_ERROR("Runtime error: %s", e.what());
    }
    catch(...)
    {
        SWSS_LOG_ERROR("Unknown runtime error");
    }

    if (options.disableExitSleep)
    {
        exit(status);
    }

    SWSS_LOG_WARN("sleep forever to keep data plane active");

    while (true)
    {
        sleep(UINT_MAX);

        SWSS_LOG_NOTICE("sleep ended, sleeping again");
    }
}

void sai_diag_shell(
        _In_ sai_object_id_t switch_id)
{
    SWSS_LOG_ENTER();

    sai_status_t status;

    /*
     * This is currently blocking API on broadcom, it will block untill we exit
     * shell.
     */

    while (true)
    {
        sai_attribute_t attr;
        attr.id = SAI_SWITCH_ATTR_SWITCH_SHELL_ENABLE;
        attr.value.booldata = true;

        status = sai_metadata_sai_switch_api->set_switch_attribute(switch_id, &attr);

        if (status != SAI_STATUS_SUCCESS)
        {
            SWSS_LOG_ERROR("Failed to enable switch shell: %s",
                    sai_serialize_status(status).c_str());
            return;
        }

        sleep(1);
    }
}

/*
 * Defined bit position on sairedis VID where object type and switch id is
 * located.
 */

#define OT_POSITION     48
#define SWID_POSITION   56

/*
 * NOTE: those redis functions could go to librediscommon etc so syncd could
 * link against it, so we don't have to duplicate code.
 */

sai_object_id_t redis_construct_object_id(
        _In_ sai_object_type_t object_type,
        _In_ int switch_index,
        _In_ uint64_t real_id)
{
    SWSS_LOG_ENTER();

    return (sai_object_id_t)(((uint64_t)switch_index << SWID_POSITION) | ((uint64_t)object_type << OT_POSITION) | real_id);
}

sai_object_type_t redis_sai_object_type_query(
        _In_ sai_object_id_t object_id)
{
    SWSS_LOG_ENTER();

    if (object_id == SAI_NULL_OBJECT_ID)
    {
        return SAI_OBJECT_TYPE_NULL;
    }

    sai_object_type_t ot = (sai_object_type_t)((object_id >> OT_POSITION) & 0xFF);

    if (!sai_metadata_is_object_type_valid(ot))
    {
        SWSS_LOG_THROW("invalid object id 0x%lx", object_id);
    }

    return ot;
}

int redis_get_switch_id_index(
        _In_ sai_object_id_t switch_id)
{
    SWSS_LOG_ENTER();

    sai_object_type_t switch_object_type = redis_sai_object_type_query(switch_id);

    if (switch_object_type == SAI_OBJECT_TYPE_SWITCH)
    {
        return (int)((switch_id >> SWID_POSITION) & 0xFF);
    }

    SWSS_LOG_THROW("object type of switch %s is %s, should be SWITCH",
            sai_serialize_object_id(switch_id).c_str(),
            sai_serialize_object_type(switch_object_type).c_str());
}

sai_object_id_t redis_sai_switch_id_query(
        _In_ sai_object_id_t oid)
{
    SWSS_LOG_ENTER();

    if (oid == SAI_NULL_OBJECT_ID)
    {
        return oid;
    }

    sai_object_type_t object_type = redis_sai_object_type_query(oid);

    if (object_type == SAI_OBJECT_TYPE_NULL)
    {
        SWSS_LOG_THROW("invalid object type of oid 0x%lx", oid);
    }

    if (object_type == SAI_OBJECT_TYPE_SWITCH)
    {
        return oid;
    }

    /*
     * Each VID contains switch index at constant position.
     *
     * We extract this index from VID and we create switch ID (VID) for
     * specific object. We can do this for each object.
     */

    int sw_index = (int)((oid >> SWID_POSITION) & 0xFF);

    sai_object_id_t switch_id = redis_construct_object_id(SAI_OBJECT_TYPE_SWITCH, sw_index, sw_index);

    return switch_id;
}

sai_object_id_t redis_create_virtual_object_id(
        _In_ sai_object_id_t switch_id,
        _In_ sai_object_type_t object_type)
{
    SWSS_LOG_ENTER();

    /*
     * NOTE: switch ID is VID switch ID from sairedis.
     */

    /*
     * Check if object type is in valid range.
     */

    if (!sai_metadata_is_object_type_valid(object_type))
    {
        SWSS_LOG_THROW("invalid object type: %s", sai_serialize_object_type(object_type).c_str());
    }

    /*
     * Switch id is deterministic and it comes from sairedis so make check here
     * that we will not use this for createing switch VIDs.
     */

    if (object_type == SAI_OBJECT_TYPE_SWITCH)
    {
        SWSS_LOG_THROW("this function should not be used to create VID for switch id");
    }

    uint64_t virtual_id = g_redisClient->incr(VIDCOUNTER);

    int switch_index =  redis_get_switch_id_index(switch_id);

    sai_object_id_t vid = redis_construct_object_id(object_type, switch_index, virtual_id);

    auto info = sai_metadata_get_object_type_info(object_type);

    SWSS_LOG_DEBUG("created virtual object id 0x%lx for object type %s",
            vid,
            info->objecttypename);

    return vid;
}

std::unordered_map<sai_object_id_t, sai_object_id_t> local_rid_to_vid;
std::unordered_map<sai_object_id_t, sai_object_id_t> local_vid_to_rid;

void save_rid_and_vid_to_local(
        _In_ sai_object_id_t rid,
        _In_ sai_object_id_t vid)
{
    SWSS_LOG_ENTER();

    local_rid_to_vid[rid] = vid;
    local_vid_to_rid[vid] = rid;
}

void remove_rid_and_vid_from_local(
        _In_ sai_object_id_t rid,
        _In_ sai_object_id_t vid)
{
    SWSS_LOG_ENTER();

    local_rid_to_vid.erase(rid);
    local_vid_to_rid.erase(vid);
}

/*
 * This method will create VID for actual RID retrived from device when doing
 * GET api and snooping while in init view mode.
 *
 * This function should not be used to create VID for SWITCH object type.
 */
sai_object_id_t translate_rid_to_vid(
        _In_ sai_object_id_t rid,
        _In_ sai_object_id_t switch_vid)
{

    SWSS_LOG_ENTER();

    /*
     * NOTE: switch_vid here is Virtual ID of switch for which we need
     * create VID for given RID.
     */

    if (rid == SAI_NULL_OBJECT_ID)
    {
        SWSS_LOG_DEBUG("translated RID null to VID null");

        return SAI_NULL_OBJECT_ID;
    }

    auto it = local_rid_to_vid.find(rid);

    if (it != local_rid_to_vid.end())
    {
        return it->second;
    }

    sai_object_id_t vid;

    std::string str_rid = sai_serialize_object_id(rid);

    auto pvid = g_redisClient->hget(RIDTOVID, str_rid);

    if (pvid != NULL)
    {
        /*
         * Object exists.
         */

        std::string str_vid = *pvid;

        sai_deserialize_object_id(str_vid, vid);

        SWSS_LOG_DEBUG("translated RID 0x%lx to VID 0x%lx", rid, vid);

        return vid;
    }

    SWSS_LOG_DEBUG("spotted new RID 0x%lx", rid);

    sai_object_type_t object_type = sai_object_type_query(rid);

    if (object_type == SAI_OBJECT_TYPE_NULL)
    {
        SWSS_LOG_THROW("sai_object_type_query returned NULL type for RID 0x%lx", rid);
    }

    if (object_type == SAI_OBJECT_TYPE_SWITCH)
    {
        /*
         * Switch ID should be already inside local db or redis db when we
         * created switch, so we should never get here.
         */

        SWSS_LOG_THROW("RID 0x%lx is switch object, but not in local or redis db, bug!", rid);
    }

    vid = redis_create_virtual_object_id(switch_vid, object_type);

    SWSS_LOG_DEBUG("translated RID 0x%lx to VID 0x%lx", rid, vid);

    std::string str_vid = sai_serialize_object_id(vid);

    /*
     * TODO: This must be ATOMIC.
     *
     * TODO: To support multiple swiches we need this map per switch;
     */

    g_redisClient->hset(RIDTOVID, str_rid, str_vid);
    g_redisClient->hset(VIDTORID, str_vid, str_rid);

    save_rid_and_vid_to_local(rid, vid);

    return vid;
}

void translate_list_rid_to_vid(
        _In_ sai_object_list_t &element,
        _In_ sai_object_id_t switch_id)
{
    SWSS_LOG_ENTER();

    for (uint32_t i = 0; i < element.count; i++)
    {
        element.list[i] = translate_rid_to_vid(element.list[i], switch_id);
    }
}

/*
 * This method is required to translate RID to VIDs when we are doing snoop for
 * new ID's in init view mode, on in apply view mode when we are executing GET
 * api, and new object RIDs were spotted the we will create new VIDs for those
 * objects and we will put them to redis db.
 */
void translate_rid_to_vid_list(
        _In_ sai_object_type_t object_type,
        _In_ sai_object_id_t switch_id,
        _In_ uint32_t attr_count,
        _In_ sai_attribute_t *attr_list)
{
    SWSS_LOG_ENTER();

    /*
     * We receive real id's here, if they are new then create new VIDs for them
     * and put in db, if entry exists in db, use it.
     *
     * NOTE: switch_id is VID of switch on which those RIDs are probided.
     */

    for (uint32_t i = 0; i < attr_count; i++)
    {
        sai_attribute_t &attr = attr_list[i];

        auto meta = sai_metadata_get_attr_metadata(object_type, attr.id);

        if (meta == NULL)
        {
            SWSS_LOG_THROW("unable to get metadata for object type %x, attribute %d", object_type, attr.id);
        }

        /*
         * TODO: Many times we do switch for list of attributes to perform some
         * operation on each oid from that attribute, we should provide clever
         * way via sai metadata utils to get that.
         */

        switch (meta->attrvaluetype)
        {
            case SAI_ATTR_VALUE_TYPE_OBJECT_ID:
                attr.value.oid = translate_rid_to_vid(attr.value.oid, switch_id);
                break;

            case SAI_ATTR_VALUE_TYPE_OBJECT_LIST:
                translate_list_rid_to_vid(attr.value.objlist, switch_id);
                break;

            case SAI_ATTR_VALUE_TYPE_ACL_FIELD_DATA_OBJECT_ID:
                if (attr.value.aclfield.enable)
                    attr.value.aclfield.data.oid = translate_rid_to_vid(attr.value.aclfield.data.oid, switch_id);
                break;

            case SAI_ATTR_VALUE_TYPE_ACL_FIELD_DATA_OBJECT_LIST:
                if (attr.value.aclfield.enable)
                    translate_list_rid_to_vid(attr.value.aclfield.data.objlist, switch_id);
                break;

            case SAI_ATTR_VALUE_TYPE_ACL_ACTION_DATA_OBJECT_ID:
                if (attr.value.aclaction.enable)
                    attr.value.aclaction.parameter.oid = translate_rid_to_vid(attr.value.aclaction.parameter.oid, switch_id);
                break;

            case SAI_ATTR_VALUE_TYPE_ACL_ACTION_DATA_OBJECT_LIST:
                if (attr.value.aclaction.enable)
                    translate_list_rid_to_vid(attr.value.aclaction.parameter.objlist, switch_id);
                break;

            default:

                /*
                 * If in futre new attribute with object id will be added this
                 * will make sure that we will need to add handler here.
                 */

                if (meta->isoidattribute)
                {
                    SWSS_LOG_THROW("attribute %s is object id, but not processed, FIXME", meta->attridname);
                }

                break;
        }
    }
}

/*
 * NOTE: We could have in metadata utils option to execute function on each
 * object on oid like this.  Problem is that we can't then add extra
 * parameters.
 */

sai_object_id_t translate_vid_to_rid(
        _In_ sai_object_id_t vid)
{

    SWSS_LOG_ENTER();

    if (vid == SAI_NULL_OBJECT_ID)
    {
        SWSS_LOG_DEBUG("translated VID null to RID null");

        return SAI_NULL_OBJECT_ID;
    }

    auto it = local_vid_to_rid.find(vid);

    if (it != local_vid_to_rid.end())
    {
        return it->second;
    }

    std::string str_vid = sai_serialize_object_id(vid);

    std::string str_rid;

    auto prid = g_redisClient->hget(VIDTORID, str_vid);

    if (prid == NULL)
    {
        if (isInitViewMode())
        {
            /*
             * If user created object that is object id, then it should not
             * query attributes of this object in init view mode, because he
             * knows all attributes passed to that object.
             *
             * NOTE: This may be a problem for some objects in init view mode.
             * We will need to revisit this after checking with real SAI
             * implementation.  Problem here may be that user will create some
             * object and actually will need to to query some of it's values,
             * like buffer limitations etc, mostly probably this will happen on
             * SWITCH object.
             */

            SWSS_LOG_THROW("can't get RID in init view mode - don't query created objects");
        }

        SWSS_LOG_THROW("unable to get RID for VID: 0x%lx", vid);
    }

    str_rid = *prid;

    sai_object_id_t rid;

    sai_deserialize_object_id(str_rid, rid);

    /*
     * We got this RID from redis db, so put it also to local db so it will be
     * faster to retrive it late on.
     */

    local_vid_to_rid[vid] = rid;

    SWSS_LOG_DEBUG("translated VID 0x%lx to RID 0x%lx", vid, rid);

    return rid;
}

void translate_list_vid_to_rid(
        _In_ sai_object_list_t &element)
{
    for (uint32_t i = 0; i < element.count; i++)
    {
        element.list[i] = translate_vid_to_rid(element.list[i]);
    }
}

void translate_vid_to_rid_list(
        _In_ sai_object_type_t object_type,
        _In_ uint32_t attr_count,
        _In_ sai_attribute_t *attr_list)
{
    SWSS_LOG_ENTER();

    /*
     * All id's received from sairedis should be virtual, so lets translate
     * them to real id's before we execute actual api.
     */

    for (uint32_t i = 0; i < attr_count; i++)
    {
        sai_attribute_t &attr = attr_list[i];

        auto meta = sai_metadata_get_attr_metadata(object_type, attr.id);

        if (meta == NULL)
        {
            SWSS_LOG_THROW("unable to get metadata for object type %x, attribute %d", object_type, attr.id);
        }

        switch (meta->attrvaluetype)
        {
            case SAI_ATTR_VALUE_TYPE_OBJECT_ID:
                attr.value.oid = translate_vid_to_rid(attr.value.oid);
                break;

            case SAI_ATTR_VALUE_TYPE_OBJECT_LIST:
                translate_list_vid_to_rid(attr.value.objlist);
                break;

            case SAI_ATTR_VALUE_TYPE_ACL_FIELD_DATA_OBJECT_ID:
                if (attr.value.aclfield.enable)
                    attr.value.aclfield.data.oid = translate_vid_to_rid(attr.value.aclfield.data.oid);
                break;

            case SAI_ATTR_VALUE_TYPE_ACL_FIELD_DATA_OBJECT_LIST:
                if (attr.value.aclfield.enable)
                    translate_list_vid_to_rid(attr.value.aclfield.data.objlist);
                break;

            case SAI_ATTR_VALUE_TYPE_ACL_ACTION_DATA_OBJECT_ID:
                if (attr.value.aclaction.enable)
                    attr.value.aclaction.parameter.oid = translate_vid_to_rid(attr.value.aclaction.parameter.oid);
                break;

            case SAI_ATTR_VALUE_TYPE_ACL_ACTION_DATA_OBJECT_LIST:
                if (attr.value.aclaction.enable)
                    translate_list_vid_to_rid(attr.value.aclaction.parameter.objlist);
                break;

            default:

                /*
                 * If in futre new attribute with object id will be added this
                 * will make sure that we will need to add handler here.
                 */

                if (meta->isoidattribute)
                {
                    SWSS_LOG_THROW("attribute %s is object id, but not processed, FIXME", meta->attridname);
                }

                break;
        }
    }
}

void snoop_get_attr(
        _In_ sai_object_type_t object_type,
        _In_ const std::string &str_object_id,
        _In_ const std::string &attr_id,
        _In_ const std::string &attr_value)
{
    SWSS_LOG_ENTER();

    /*
     * Note: str_object_type + ":" + str_object_id is meta_key we can us that
     * here later on.
     */

    std::string str_object_type = sai_serialize_object_type(object_type);

    std::string key = TEMP_PREFIX + (ASIC_STATE_TABLE + (":" + str_object_type + ":" + str_object_id));

    SWSS_LOG_DEBUG("%s", key.c_str());


    g_redisClient->hset(key, attr_id, attr_value);
}

void snoop_get_oid(
        _In_ sai_object_id_t vid)
{
    SWSS_LOG_ENTER();

    if (vid == SAI_NULL_OBJECT_ID)
    {
        /*
         * If snooped ois is NULL then we don't need take any action.
         */

        return;
    }

    /*
     * We need use redis version of object type query here since we are
     * operating on VID value, and syncd is compiled agains real SAI
     * implementation which has diffrent function sai_object_type_query.
     */

    sai_object_type_t object_type = redis_sai_object_type_query(vid);

    std::string str_vid = sai_serialize_object_id(vid);

    snoop_get_attr(object_type, str_vid, "NULL", "NULL");
}

void snoop_get_oid_list(
        _In_ const sai_object_list_t &list)
{
    SWSS_LOG_ENTER();

    for (uint32_t i = 0; i < list.count; i++)
    {
        snoop_get_oid(list.list[i]);
    }
}

void snoop_get_attr_value(
        _In_ const std::string &str_object_id,
        _In_ const sai_attr_metadata_t *meta,
        _In_ const sai_attribute_t &attr)
{
    SWSS_LOG_ENTER();

    std::string value = sai_serialize_attr_value(*meta, attr);

    SWSS_LOG_DEBUG("%s:%s", meta->attridname, value.c_str());

    snoop_get_attr(meta->objecttype, str_object_id, meta->attridname, value);
}

void snoop_get_response(
        _In_ sai_object_type_t object_type,
        _In_ const std::string &str_object_id,
        _In_ uint32_t attr_count,
        _In_ const sai_attribute_t *attr_list)
{
    SWSS_LOG_ENTER();

    /*
     * NOTE: this method is operating on VIDs, all RIDs were translated outside
     * this method.
     */

    /*
     * Vlan (including vlan 1) will need to be put into TEMP view this should
     * also be valid for all objects that were queried.
     */

    for (uint32_t idx = 0; idx < attr_count; ++idx)
    {
        const sai_attribute_t &attr = attr_list[idx];

        auto meta = sai_metadata_get_attr_metadata(object_type, attr.id);

        if (meta == NULL)
        {
            SWSS_LOG_THROW("unable to get metadata for object type %d, attribute %d", object_type, attr.id);
        }

        /*
         * We should snoop oid values even if they are readonly we just note in
         * temp view that those objects exist on switch.
         */

        switch (meta->attrvaluetype)
        {
            case SAI_ATTR_VALUE_TYPE_OBJECT_ID:
                snoop_get_oid(attr.value.oid);
                break;

            case SAI_ATTR_VALUE_TYPE_OBJECT_LIST:
                snoop_get_oid_list(attr.value.objlist);
                break;

            case SAI_ATTR_VALUE_TYPE_ACL_FIELD_DATA_OBJECT_ID:
                if (attr.value.aclfield.enable)
                    snoop_get_oid(attr.value.aclfield.data.oid);
                break;

            case SAI_ATTR_VALUE_TYPE_ACL_FIELD_DATA_OBJECT_LIST:
                if (attr.value.aclfield.enable)
                    snoop_get_oid_list(attr.value.aclfield.data.objlist);
                break;

            case SAI_ATTR_VALUE_TYPE_ACL_ACTION_DATA_OBJECT_ID:
                if (attr.value.aclaction.enable)
                    snoop_get_oid(attr.value.aclaction.parameter.oid);
                break;

            case SAI_ATTR_VALUE_TYPE_ACL_ACTION_DATA_OBJECT_LIST:
                if (attr.value.aclaction.enable)
                    snoop_get_oid_list(attr.value.aclaction.parameter.objlist);
                break;

            default:

                /*
                 * If in futre new attribute with object id will be added this
                 * will make sure that we will need to add handler here.
                 */

                if (meta->isoidattribute)
                {
                    SWSS_LOG_THROW("attribute %s is object id, but not processed, FIXME", meta->attridname);
                }

                break;
        }

        if (HAS_FLAG_READ_ONLY(meta->flags))
        {
            /*
             * If value is read only, we skip it, since after syncd restart we
             * won't be able to set/create it anyway.
             */

            continue;
        }

        if (meta->objecttype == SAI_OBJECT_TYPE_PORT &&
                meta->attrid == SAI_PORT_ATTR_HW_LANE_LIST)
        {
            /*
             * Skip port lanes for now since we don't create ports.
             */

            SWSS_LOG_INFO("skipping %s for %s", meta->attridname, str_object_id.c_str());
            continue;
        }

        /*
         * Put non readonly, and non oid attribute value to temp view.
         *
         * NOTE: This will also put create-only attributes to view, and after
         * syncd hard reinit we will not be able to do "SET" on that attribute.
         *
         * Similar action can happen when we will do this on asicSet during
         * apply view.
         */

        snoop_get_attr_value(str_object_id, meta, attr);
    }
}

void internal_syncd_get_send(
        _In_ sai_object_type_t object_type,
        _In_ const std::string &str_object_id,
        _In_ sai_object_id_t switch_id,
        _In_ sai_status_t status,
        _In_ uint32_t attr_count,
        _In_ sai_attribute_t *attr_list)
{
    SWSS_LOG_ENTER();

    std::vector<swss::FieldValueTuple> entry;

    if (status == SAI_STATUS_SUCCESS)
    {
        translate_rid_to_vid_list(object_type, switch_id, attr_count, attr_list);

        /*
         * Normal serialization + translate RID to VID.
         */

        entry = SaiAttributeList::serialize_attr_list(
                object_type,
                attr_count,
                attr_list,
                false);

        if (isInitViewMode())
        {
            /*
             * All oid values here are VIDs.
             */

            snoop_get_response(object_type, str_object_id, attr_count, attr_list);
        }

        /*
         * TODO: When we are doing GET in non init view mode, maybe we could
         * snoop data also, since we will put this data anyway when we will do
         * view compare. We would need to fix snoop_get_response since
         * currently this method is writing only to TEMP view.
         */
    }
    else if (status == SAI_STATUS_BUFFER_OVERFLOW)
    {
        /*
         * In this case we got correct values for list, but list was too small
         * so serialize only count without list itself, sairedis will need to
         * take this into account when deseralzie.
         *
         * If there was a list somewhere, count will be changed to actual value
         * different attributes can have different lists, many of them may
         * serialize only count, and will need to support that on the receiver.
         */

        entry = SaiAttributeList::serialize_attr_list(
                object_type,
                attr_count,
                attr_list,
                true);
    }
    else
    {
        /*
         * Some other error, don't send attributes at all.
         */
    }

    for (const auto &e: entry)
    {
        SWSS_LOG_DEBUG("attr: %s: %s", fvField(e).c_str(), fvValue(e).c_str());
    }

    std::string str_status = sai_serialize_status(status);

    SWSS_LOG_INFO("sending response for GET api with status: %s", str_status.c_str());

<<<<<<< HEAD
    // since we have only one get at a time, we don't have to serialize
    // object type and object id, only get status is required
    // get response will not put any data to table only queue is used


    getResponse->set(key, entry, "getresponse");
=======
    /*
     * Since we have only one get at a time, we don't have to serialize object
     * type and object id, only get status is required to be returned.  Get
     * response will not put any data to table, only queue is used.
     */

    getResponse->set(str_status, entry, "getresponse");
>>>>>>> a2e58cf9

    SWSS_LOG_INFO("response for GET api was send");
}

const char* profile_get_value(
        _In_ sai_switch_profile_id_t profile_id,
        _In_ const char* variable)
{
    SWSS_LOG_ENTER();

    if (variable == NULL)
    {
        SWSS_LOG_WARN("variable is null");
        return NULL;
    }

    auto it = gProfileMap.find(variable);

    if (it == gProfileMap.end())
    {
        SWSS_LOG_NOTICE("%s: NULL", variable);
        return NULL;
    }

    SWSS_LOG_NOTICE("%s: %s", variable, it->second.c_str());

    return it->second.c_str();
}

std::map<std::string, std::string>::iterator gProfileIter = gProfileMap.begin();

int profile_get_next_value(
        _In_ sai_switch_profile_id_t profile_id,
        _Out_ const char** variable,
        _Out_ const char** value)
{
    SWSS_LOG_ENTER();

    if (value == NULL)
    {
        SWSS_LOG_INFO("resetting profile map iterator");

        gProfileIter = gProfileMap.begin();
        return 0;
    }

    if (variable == NULL)
    {
        SWSS_LOG_WARN("variable is null");
        return -1;
    }

    if (gProfileIter == gProfileMap.end())
    {
        SWSS_LOG_INFO("iterator reached end");
        return -1;
    }

    *variable = gProfileIter->first.c_str();
    *value = gProfileIter->second.c_str();

    SWSS_LOG_INFO("key: %s:%s", *variable, *value);

    gProfileIter++;

    return 0;
}

service_method_table_t test_services = {
    profile_get_value,
    profile_get_next_value
};

void startDiagShell()
{
    if (options.diagShell)
    {
        SWSS_LOG_NOTICE("starting diag shell thread");

        /*
         * TODO actual switch id must be supplied
         */

        std::thread diag_shell_thread = std::thread(sai_diag_shell, SAI_NULL_OBJECT_ID);

        diag_shell_thread.detach();
    }
}

void on_switch_create(
        _In_ sai_object_id_t switch_vid)
{
    SWSS_LOG_ENTER();

    sai_object_id_t switch_rid = translate_vid_to_rid(switch_vid);

    if (switches.size() > 0)
    {
        SWSS_LOG_THROW("creating multiple switches is not supported yet, FIXME");
    }

    /*
     * All needed data to populate switch schould be obtained inside SaiSwitch
     * constructor, like getting all queues, ports, etc.
     */

    switches[switch_vid] = std::make_shared<SaiSwitch>(switch_vid, switch_rid);

    startDiagShell();
}

void on_switch_remove(
        _In_ sai_object_id_t switch_id_vid)
    __attribute__ ((__noreturn__));

void on_switch_remove(
        _In_ sai_object_id_t switch_id_vid)
{
    SWSS_LOG_ENTER();

    /*
     * On remove switch there should be extra action all local obejcts and
     * redis object should be removed on remove switch local and redis db
     * objects should be cleared.
     *
     * Currently we don't want to remove switch so we don't need this method,
     * but lets put this as a safety check.
     *
     * To support multiple switches this function needs to be refactored.
     */

    SWSS_LOG_THROW("remove switch is not implemented, FIXME");
}

/**
 * @brief Determines whether attribute is "workaround" attribute for SET API.
 *
 * Some attributes are not supported on SET API od different platforms.
 * For example SAI_SWITCH_ATTR_SRC_MAC_ADDRESS.
 *
 * @param[in] objecttype Object type.
 * @param[in] attrid Attribute Id.
 * @param[in] status Status from SET API.
 *
 * @return True if error from SET API can be ignored, false otherwise.
 */
bool is_set_attribute_workaround(
        _In_ sai_object_type_t objecttype,
        _In_ sai_attr_id_t attrid,
        _In_ sai_status_t status)
{
    SWSS_LOG_ENTER();

    if (status == SAI_STATUS_SUCCESS)
    {
        return false;
    }

    if (objecttype == SAI_OBJECT_TYPE_SWITCH &&
            attrid == SAI_SWITCH_ATTR_SRC_MAC_ADDRESS)
    {
        SWSS_LOG_WARN("setting %s failed: %s, not all platforms support this attribute",
                sai_metadata_get_attr_metadata(objecttype, attrid)->attridname,
                sai_serialize_status(status).c_str());

        return true;
    }

    return false;
}

sai_status_t handle_generic(
        _In_ sai_object_type_t object_type,
        _In_ const std::string &str_object_id,
        _In_ sai_common_api_t api,
        _In_ uint32_t attr_count,
        _In_ sai_attribute_t *attr_list)
{
    SWSS_LOG_ENTER();

    /*
     * TODO: Could deserialize to meta key and then we could combine with non
     * object id.
     */

    sai_object_id_t object_id;
    sai_deserialize_object_id(str_object_id, object_id);

    SWSS_LOG_DEBUG("calling %s for %s",
            sai_serialize_common_api(api).c_str(),
            sai_serialize_object_type(object_type).c_str());

    sai_object_meta_key_t meta_key;

    meta_key.objecttype = object_type;
    meta_key.objectkey.key.object_id = object_id;

    /*
     * We need to do translate vid/rid except for create, sinec create will
     * create new RID value, and we will have to map them to VID we received in
     * create query.
     */

    /*
     * TODO: use metadata utils.
     */

    auto info = sai_metadata_get_object_type_info(object_type);

    if (info->isnonobjectid)
    {
        SWSS_LOG_THROW("passing non object id %s as generic object", info->objecttypename);
    }

    switch (api)
    {
        case SAI_COMMON_API_CREATE:

            {
                /*
                 * Object id is VID, we can use it to extract switch id.
                 */

                sai_object_id_t switch_id = redis_sai_switch_id_query(object_id);

                if (switch_id == SAI_NULL_OBJECT_ID)
                {
                    SWSS_LOG_THROW("invalid switch_id translated from VID 0x%lx", object_id);
                }

                if (object_type != SAI_OBJECT_TYPE_SWITCH)
                {
                    /*
                     * When we creating switch, then switch_id parameter is
                     * ignored, but we can't convert it using vid to rid map,
                     * since rid don't exist yet, so skip translate for switch,
                     * but use translate for all other objects.
                     */

                    switch_id = translate_vid_to_rid(switch_id);
                }
                else
                {
                    if (switches.size() > 0)
                    {
                        /*
                         * NOTE: to support multiple switches we need support
                         * here for create.
                         */

                        SWSS_LOG_THROW("creating multiple switches is not supported yet, FIXME");
                    }
                }

                sai_status_t status = info->create(&meta_key, switch_id, attr_count, attr_list);

                if (status == SAI_STATUS_SUCCESS)
                {
                    sai_object_id_t real_object_id = meta_key.objectkey.key.object_id;

                    /*
                     * Object was created so new object id was generated we
                     * need to save virtual id's to redis db.
                     */

                    std::string str_vid = sai_serialize_object_id(object_id);
                    std::string str_rid = sai_serialize_object_id(real_object_id);

<<<<<<< HEAD
=======
                    /*
                     * TODO: This must be ATOMIC.
                     *
                     * To support multiple switches vid/rid map must be per switch.
                     */
>>>>>>> a2e58cf9

                    {
                        std::lock_guard<std::mutex> lock(g_db_mutex);

                        g_redisClient->hset(VIDTORID, str_vid, str_rid);
                        g_redisClient->hset(RIDTOVID, str_rid, str_vid);

                        save_rid_and_vid_to_local(real_object_id, object_id);
                    }

                    SWSS_LOG_INFO("saved VID %s to RID %s", str_vid.c_str(), str_rid.c_str());

                    if (object_type == SAI_OBJECT_TYPE_SWITCH)
                    {
                        on_switch_create(switch_id);
                    }
                }

                return status;
            }

        case SAI_COMMON_API_REMOVE:

            {
                sai_object_id_t rid = translate_vid_to_rid(object_id);

                meta_key.objectkey.key.object_id = rid;

                sai_status_t status = info->remove(&meta_key);

                if (status == SAI_STATUS_SUCCESS)
                {
                    std::string str_vid = sai_serialize_object_id(object_id);
                    std::string str_rid = sai_serialize_object_id(rid);

                    /*
                     * TODO: This must be ATOMIC.
                     */

                    {
                        std::lock_guard<std::mutex> lock(g_db_mutex);

<<<<<<< HEAD
=======
                        g_redisClient->hdel(VIDTORID, str_vid);
                        g_redisClient->hdel(RIDTOVID, str_rid);
>>>>>>> a2e58cf9

                        remove_rid_and_vid_from_local(rid, object_id);
                    }

                    if (object_type == SAI_OBJECT_TYPE_SWITCH)
                    {
                        on_switch_remove(object_id);
                    }
                    else
                    {
                        /*
                         * Removing some object succeeded. Let's check if that
                         * object was default created object, eg. vlan member.
                         * Then we need to update default created object map in
                         * SaiSwitch to be in sync, and be prepared for apply
                         * view to transfer those synced default created
                         * objects to temporary view when it will be created,
                         * since that will be out basic switch state.
                         *
                         * TODO: there can be some issues with reference count
                         * like for schedulers on scheduler groups since they
                         * should have internal references, and we still need
                         * to create dependency tree from saiDiscovery and
                         * update those references to track them, this is
                         * printed in metadata sanitycheck as "default value
                         * needs to be stored".
                         *
                         * TODO lets add SAI metadata flag for that this will
                         * also needs to be of internal/vendor default but we
                         * can already deduce that.
                         */

                        sai_object_id_t switch_vid = redis_sai_switch_id_query(object_id);

                        if (switches.at(switch_vid)->isDefaultCreatedRid(rid))
                        {
                            switches.at(switch_vid)->removeExistingObjectReference(rid);
                        }
                    }
                }

                return status;
            }

        case SAI_COMMON_API_SET:

            {
                sai_object_id_t rid = translate_vid_to_rid(object_id);

                meta_key.objectkey.key.object_id = rid;

                sai_status_t status = info->set(&meta_key, attr_list);

                if (is_set_attribute_workaround(meta_key.objecttype, attr_list->id, status))
                {
                    return SAI_STATUS_SUCCESS;
                }

                return status;
            }

        case SAI_COMMON_API_GET:

            {
                sai_object_id_t rid = translate_vid_to_rid(object_id);

                meta_key.objectkey.key.object_id = rid;

                return info->get(&meta_key, attr_count, attr_list);
            }

        default:

            SWSS_LOG_THROW("common api (%s) is not implemented", sai_serialize_common_api(api).c_str());
    }
}

void translate_vid_to_rid_non_object_id(
        _In_ sai_object_meta_key_t &meta_key)
{
    SWSS_LOG_ENTER();

    // TODO use metadat utils
    auto info = sai_metadata_get_object_type_info(meta_key.objecttype);

    for (size_t j = 0; j < info->structmemberscount; ++j)
    {
        const sai_struct_member_info_t *m = info->structmembers[j];

        if (m->membervaluetype == SAI_ATTR_VALUE_TYPE_OBJECT_ID)
        {
            sai_object_id_t vid = m->getoid(&meta_key);

            sai_object_id_t rid = translate_vid_to_rid(vid);

            m->setoid(&meta_key, rid);
        }
    }
}

sai_status_t handle_non_object_id(
        _In_ sai_object_meta_key_t &meta_key,
        _In_ sai_common_api_t api,
        _In_ uint32_t attr_count,
        _In_ sai_attribute_t *attr_list)
{
    SWSS_LOG_ENTER();

    translate_vid_to_rid_non_object_id(meta_key);

    auto info = sai_metadata_get_object_type_info(meta_key.objecttype);

    switch (api)
    {
        case SAI_COMMON_API_CREATE:
            return info->create(&meta_key, SAI_NULL_OBJECT_ID, attr_count, attr_list);

        case SAI_COMMON_API_REMOVE:
            return info->remove(&meta_key);

        case SAI_COMMON_API_SET:
            return info->set(&meta_key, attr_list);

        case SAI_COMMON_API_GET:
            return info->get(&meta_key, attr_count, attr_list);

        default:
            SWSS_LOG_THROW("other apis not implemented");
    }
}

void sendNotifyResponse(
        _In_ sai_status_t status)
{
    SWSS_LOG_ENTER();

    std::string str_status = sai_serialize_status(status);

    std::vector<swss::FieldValueTuple> entry;

    SWSS_LOG_NOTICE("sending response: %s", str_status.c_str());


    getResponse->set(str_status, entry, "notify");
}

void clearTempView()
{
    SWSS_LOG_ENTER();

    SWSS_LOG_NOTICE("clearing current TEMP VIEW");

    SWSS_LOG_TIMER("clear temp view");

    std::string pattern = TEMP_PREFIX + (ASIC_STATE_TABLE + std::string(":*"));

    /*
     * TODO this must be ATOMIC, and could use lua script.
     *
     * We need to expose api to execute user lua script not only predefined.
     */


    for (const auto &key: g_redisClient->keys(pattern))
    {
        g_redisClient->del(key);
    }

    /*
     * Also clear list of objects removed in init view mode.
     */

    initViewRemovedVidSet.clear();
}

sai_status_t notifySyncd(
        _In_ const std::string& op)
{
    SWSS_LOG_ENTER();

    if (!options.useTempView)
    {
        SWSS_LOG_NOTICE("received %s, ignored since TEMP VIEW is not used, returning success", op.c_str());

        sendNotifyResponse(SAI_STATUS_SUCCESS);

        return SAI_STATUS_SUCCESS;
    }

    static bool firstInitWasPerformed = false;

    if (g_veryFirstRun && firstInitWasPerformed && op == SYNCD_INIT_VIEW)
    {
        /*
         * Make sure that when second INIT view arrives, then we will jump
         * to next section, since second init view may create switch that
         * already exists and will fail with creating multiple switches
         * error.
         */

        g_veryFirstRun = false;
    }
    else if (g_veryFirstRun)
    {
        SWSS_LOG_NOTICE("very first run is TRUE, op = %s", op.c_str());

        /*
         * On the very first start of syncd, "compile" view is directly applied
         * on device, since it will make it easier to switch to new asic state
         * later on when we restart orch agent.
         */

        if (op == SYNCD_INIT_VIEW)
        {
            /*
             * On first start we just do "apply" directly on asic so we set
             * init to false instead of true.
             */

            g_asicInitViewMode = false;

            firstInitWasPerformed = true;

            /*
             * We need to clear current temp view to make space for new one.
             */

            clearTempView();
        }
        else if (op == SYNCD_APPLY_VIEW)
        {
            g_veryFirstRun = false;

            g_asicInitViewMode = false;

            SWSS_LOG_NOTICE("setting very first run to FALSE, op = %s", op.c_str());
        }
        else
        {
            SWSS_LOG_THROW("unknown operation: %s", op.c_str());
        }

        sendNotifyResponse(SAI_STATUS_SUCCESS);

        return SAI_STATUS_SUCCESS;
    }

    if (op == SYNCD_INIT_VIEW)
    {
        if (g_asicInitViewMode)
        {
            SWSS_LOG_WARN("syncd is already in asic INIT VIEW mode, but received init again, orchagent restarted before apply?");
        }

        g_asicInitViewMode = true;

        clearTempView();

        /*
         * TODO: Currently as WARN to be easier to spoot, later should be NOTICE.
         */

        SWSS_LOG_WARN("syncd switched to INIT VIEW mode, all op will be saved to TEMP view");

        sendNotifyResponse(SAI_STATUS_SUCCESS);
    }
    else if (op == SYNCD_APPLY_VIEW)
    {
        g_asicInitViewMode = false;

        /*
         * TODO: Currently as WARN to be easier to spoot, later should be NOTICE.
         */

        SWSS_LOG_WARN("syncd received APPLY VIEW, will translate");

        sai_status_t status = syncdApplyView();

        sendNotifyResponse(status);

        if (status == SAI_STATUS_SUCCESS)
        {
            /*
             * We succesfully applied new view, VID mapping could change, so we
             * need to clear local db, and all new VIDs will be queried using
             * redis.
             */

            local_rid_to_vid.clear();
            local_vid_to_rid.clear();
        }
        else
        {
            /*
             * Apply view failed. It can fail in 2 ways, eather nothing was
             * executed, on asic, or asic is inconsistent state then we should
             * die or hang
             */

            return status;
        }
    }
    else
    {
        SWSS_LOG_ERROR("unknown operation: %s", op.c_str());

        sendNotifyResponse(SAI_STATUS_NOT_IMPLEMENTED);

        SWSS_LOG_THROW("notify syncd %s operation failed", op.c_str());
    }

    return SAI_STATUS_SUCCESS;
}

void on_switch_create_in_init_view(
        _In_ sai_object_id_t switch_vid,
        _In_ uint32_t attr_count,
        _In_ const sai_attribute_t *attr_list)
{
    SWSS_LOG_ENTER();

    /*
     * This needs to be refactored if we need multiple switch support.
     */

    /*
     * We can have multiple switches here, but each switch is identified by
     * SAI_SWITCH_ATTR_SWITCH_HARDWARE_INFO. This attribute is treated as key,
     * so each switch will have diferent hardware info.
     *
     * Currently we assume that we have only one switch.
     *
     * We can have 2 scenarios here:
     *
     * - we have multiple switches already existing, and in init view mode user
     *   will create the same switches, then since switch id are deterministic
     *   we can match them byt hardware info and by switch id, it may happen
     *   that switch id will be different if user will create switches in
     *   different order, this case will be not supported unless special logic
     *   will be written to handle that case.
     *
     * - if user creted switches but non of switch has the same hardware info
     *   then it means we need to create actual switch here, since user will
     *   want to query switch ports etc values, thats why on create switch is
     *   special case, and thats why we need to keep track of all switches
     *
     * Since we are creating switch here, we are sure that this switch don't
     * have any oid attributes set, so we can pass all attributes
     */

    /*
     * Multiple switches scenario with changed order:
     *
     * Ff orhagent will create the same switch with the same hardware info but
     * with different order since switch id is deterministic, then VID of both
     * switches will not match:
     *
     * First we can have INFO = "A" swid 0x00170000, INFO = "B" swid 0x01170001
     *
     * Then we can have INFO = "B" swid 0x00170000, INFO = "A" swid 0x01170001
     *
     * Currently we don't have good solution for that so we will throw in that case.
     */

    if (switches.size() == 0)
    {
        /*
         * There are no switches currently, so we need to create this switch so
         * user in init mode could query switch properties using GET api.
         *
         * We assume that none of attributes is obejct id attribute.
         *
         * This scenario can happen when you start syncd on empty database and
         * then you quit and restart it again.
         */

        sai_object_id_t switch_rid;

        sai_status_t status = sai_metadata_sai_switch_api->create_switch(&switch_rid, attr_count, attr_list);

        if (status != SAI_STATUS_SUCCESS)
        {
            SWSS_LOG_THROW("failed to create switch in init view mode: %s",
                    sai_serialize_status(status).c_str());
        }

        /*
         * Object was created so new object id was generated we
         * need to save virtual id's to redis db.
         */

        std::string str_vid = sai_serialize_object_id(switch_vid);
        std::string str_rid = sai_serialize_object_id(switch_rid);

        SWSS_LOG_NOTICE("created real switch VID %s to RID %s in init view mode", str_vid.c_str(), str_rid.c_str());

        /*
         * TODO: This must be ATOMIC.
         *
         * To support multiple switches vid/rid map must be per switch.
         */

        g_redisClient->hset(VIDTORID, str_vid, str_rid);
        g_redisClient->hset(RIDTOVID, str_rid, str_vid);

        save_rid_and_vid_to_local(switch_rid, switch_vid);

        /*
         * Make switch initialization and get all default data.
         */

        switches[switch_vid] = std::make_shared<SaiSwitch>(switch_vid, switch_rid);
    }
    else if (switches.size() == 1)
    {
        /*
         * There is already switch defined, we need to match it by hardware
         * info and we need to know that current switch VID also should match
         * since it's deterministic created.
         */

        auto sw = switches.begin()->second;

        /*
         * Switches VID must match, since it's deterministic.
         */

        if (switch_vid != sw->getVid())
        {
            SWSS_LOG_THROW("created switch VID don't match: previous %s, current: %s",
                    sai_serialize_object_id(switch_vid).c_str(),
                    sai_serialize_object_id(sw->getVid()).c_str());
        }

        /*
         * Also hardware info also must match.
         */

        std::string currentHw = sw->getHardwareInfo();
        std::string newHw;

        auto attr = sai_metadata_get_attr_by_id(SAI_SWITCH_ATTR_SWITCH_HARDWARE_INFO, attr_count, attr_list);

        if (attr == NULL)
        {
            /*
             * This is ok, attribute don't exists, so assumption is empty string.
             */
        }
        else
        {
            SWSS_LOG_DEBUG("new switch contains hardware info of length %u", attr->value.s8list.count);

            newHw = std::string((char*)attr->value.s8list.list, attr->value.s8list.count);
        }

        if (currentHw != newHw)
        {
            SWSS_LOG_THROW("hardware info missmatch: current '%s' vs new '%s'", currentHw.c_str(), newHw.c_str());
        }

        SWSS_LOG_NOTICE("current switch hardware info: '%s'", currentHw.c_str());
    }
    else
    {
        SWSS_LOG_THROW("number of switches is %zu in init view mode, this is not supported yet, FIXME", switches.size());
    }
}

sai_status_t processEventInInitViewMode(
        _In_ sai_object_type_t object_type,
        _In_ const std::string &str_object_id,
        _In_ sai_common_api_t api,
        _In_ uint32_t attr_count,
        _In_ sai_attribute_t *attr_list)
{
    SWSS_LOG_ENTER();

    /*
     * Since attributes are not checked, it may happen that user will send some
     * invalid VID in object id/list in attribute, metadata should handle that,
     * but if that happen, this id will be treated as "new" object instead of
     * existing one.
     */

    /*
     * TODO: use metadata utils.
     */

    auto info = sai_metadata_get_object_type_info(object_type);

    switch (api)
    {
        case SAI_COMMON_API_CREATE:

            if (info->isnonobjectid)
            {
                /*
                 * We assume create of those non object id object types will succeed.
                 */
            }
            else
            {
                sai_object_id_t object_id;
                sai_deserialize_object_id(str_object_id, object_id);

                /*
                 * Object ID here is actual VID returned from redis during
                 * creation this is floating VID in init view mode.
                 */

                SWSS_LOG_DEBUG("generic create (init view) for %s, floating VID: %s",
                        sai_serialize_object_type(object_type).c_str(),
                        sai_serialize_object_id(object_id).c_str());

                if (object_type == SAI_OBJECT_TYPE_SWITCH)
                {
                    on_switch_create_in_init_view(object_id, attr_count, attr_list);
                }
            }

            return SAI_STATUS_SUCCESS;

        case SAI_COMMON_API_REMOVE:

            if (object_type == SAI_OBJECT_TYPE_SWITCH)
            {
                /*
                 * NOTE: Special care needs to be taken to clear all this
                 * switch id's from all db's currently we skip this since we
                 * assume that orchagent will not be removing just created
                 * switches. But it may happen when asic will fail etc.
                 *
                 * To support multiple switches this case must be refactored.
                 */

                SWSS_LOG_THROW("remove switch (%s) is not supported in init view mode yet! FIXME", str_object_id.c_str());
            }

            if (!info->isnonobjectid)
            {
                /*
                 * If object is existing obejct (like bridge port, vlan member)
                 * user may want to remove them, but this is temporary view,
                 * and when we receive apply view, we will populate existing
                 * objects to temporary view (since not all of them user may
                 * query) and this will produce conflict, since some of those
                 * objects user could explicitly remove. So to solve that we
                 * need to have a list of removed objects, and then only
                 * populate objects which not exist on removed list.
                 */

                sai_object_id_t object_vid;
                sai_deserialize_object_id(str_object_id, object_vid);

                initViewRemovedVidSet.insert(object_vid);
            }

            return SAI_STATUS_SUCCESS;

        case SAI_COMMON_API_SET:

            /*
             * We support SET api on all objects in init view mode.
             */

            return SAI_STATUS_SUCCESS;

        case SAI_COMMON_API_GET:

            {
                sai_status_t status;

                if (info->isnonobjectid)
                {
                    /*
                     * Those objects are user created, so if user created ROUTE he
                     * passed some attributes, there is no sense to support GET
                     * since user explicitly know what attributes were set, similar
                     * for other non object id types.
                     */

                    SWSS_LOG_ERROR("get is not supported on %s in init view mode", sai_serialize_object_type(object_type).c_str());

                    status = SAI_STATUS_NOT_SUPPORTED;
                }
                else
                {
                    sai_object_id_t object_id;
                    sai_deserialize_object_id(str_object_id, object_id);

                    SWSS_LOG_DEBUG("generic get (init view) for object type %s:%s",
                            sai_serialize_object_type(object_type).c_str(),
                            str_object_id.c_str());

                    /*
                     * Object must exists, we can't call GET on created object
                     * in init view mode, get here can be called on existing
                     * objects like default trap group to get some vendor
                     * specific values.
                     *
                     * Exception here is switch, since all switches must be
                     * created, when user will create switch on init view mode,
                     * switch will be matched with existing switch, or it will
                     * be explicitly created so user can query it properties.
                     *
                     * Translate vid to rid will make sure that object exist
                     * and it have RID defined, so we can query it.
                     */

                    sai_object_id_t rid = translate_vid_to_rid(object_id);

                    sai_object_meta_key_t meta_key;

                    meta_key.objecttype = object_type;
                    meta_key.objectkey.key.object_id = rid;

                    status = info->get(&meta_key, attr_count, attr_list);
                }

                sai_object_id_t switch_id;

                if (switches.size() == 1)
                {
                    /*
                     * We are in init view mode, but eather switch already
                     * existed or first command was creating switch and user
                     * created switch.
                     *
                     * We could change that later on, depends on object type we
                     * can extract switch id, we could also have this method
                     * inside metadata to get meta key.
                     */

                    switch_id = switches.begin()->second->getVid();
                }
                else
                {
                    /*
                     * This needs to be updated to support multiple switches
                     * scenario.
                     */

                    SWSS_LOG_THROW("multiple switches are not supported yet: %zu", switches.size());
                }

                internal_syncd_get_send(object_type, str_object_id, switch_id, status, attr_count, attr_list);

                return status;
            }

        default:

            SWSS_LOG_THROW("common api (%s) is not implemented in init view mode", sai_serialize_common_api(api).c_str());
    }

}

sai_object_id_t extractSwitchVid(
        _In_ sai_object_type_t object_type,
        _In_ const std::string& str_object_id)
{
    SWSS_LOG_ENTER();

    auto info = sai_metadata_get_object_type_info(object_type);

    /*
     * Could be replaced by meta_key.
     */

    sai_fdb_entry_t fdb_entry;
    sai_neighbor_entry_t neighbor_entry;
    sai_route_entry_t route_entry;
    sai_object_id_t oid;

    switch (object_type)
    {
        case SAI_OBJECT_TYPE_FDB_ENTRY:
            sai_deserialize_fdb_entry(str_object_id, fdb_entry);
            return fdb_entry.switch_id;

        case SAI_OBJECT_TYPE_NEIGHBOR_ENTRY:
            sai_deserialize_neighbor_entry(str_object_id, neighbor_entry);
            return neighbor_entry.switch_id;

        case SAI_OBJECT_TYPE_ROUTE_ENTRY:
            sai_deserialize_route_entry(str_object_id, route_entry);
            return route_entry.switch_id;

        default:

            if (info->isnonobjectid)
            {
                SWSS_LOG_THROW("passing non object id %s as generic object", info->objecttypename);
            }

            sai_deserialize_object_id(str_object_id, oid);

            return redis_sai_switch_id_query(oid);
    }
}

sai_status_t handle_bulk_route(
        _In_ const std::vector<std::string> &object_ids,
        _In_ sai_common_api_t api,
        _In_ const std::vector<std::shared_ptr<SaiAttributeList>> &attributes)
{
    SWSS_LOG_ENTER();

    /*
     * Since we don't have asic support yet for bulk api, just execute one by
     * one.
     */

    for (size_t idx = 0; idx < object_ids.size(); ++idx)
    {
        sai_status_t status = SAI_STATUS_FAILURE;

        auto &list = attributes[idx];

        sai_attribute_t *attr_list = list->get_attr_list();
        uint32_t attr_count = list->get_attr_count();

        if (api == (sai_common_api_t)SAI_COMMON_API_BULK_SET)
        {
            sai_object_meta_key_t meta_key;

            meta_key.objecttype = SAI_OBJECT_TYPE_ROUTE_ENTRY;

            sai_deserialize_route_entry(object_ids[idx], meta_key.objectkey.key.route_entry);

            status = handle_non_object_id(meta_key, SAI_COMMON_API_SET, attr_count, attr_list);
        }
        else
        {
            SWSS_LOG_ERROR("api %d is not supported in bulk route", api);
            exit_and_notify(EXIT_FAILURE);
        }

        if (status != SAI_STATUS_SUCCESS)
        {
            return status;
        }
    }

    return SAI_STATUS_SUCCESS;
}


sai_status_t processBulkEvent(
        _In_ sai_common_api_t api,
        _In_ const swss::KeyOpFieldsValuesTuple &kco)
{
    SWSS_LOG_ENTER();

    const std::string &key = kfvKey(kco);

    std::string str_object_type = key.substr(0, key.find(":"));

    sai_object_type_t object_type;
    sai_deserialize_object_type(str_object_type, object_type);

    const std::vector<swss::FieldValueTuple> &values = kfvFieldsValues(kco);

    // key = str_object_id
    // val = attrid=attrval|...

    std::vector<std::string> object_ids;

    std::vector<std::shared_ptr<SaiAttributeList>> attributes;

    for (const auto &fvt: values)
    {
        std::string str_object_id = fvField(fvt);
        std::string joined = fvValue(fvt);

        // decode values

        auto v = swss::tokenize(joined, '|');

        object_ids.push_back(str_object_id);

        std::vector<swss::FieldValueTuple> entries; // attributes per object id

        for (size_t i = 0; i < v.size(); ++i)
        {
            const std::string item = v.at(i);

            auto start = item.find_first_of("=");

            auto field = item.substr(0, start);
            auto value = item.substr(start + 1);

            swss::FieldValueTuple entry(field, value);

            entries.push_back(entry);
        }

        // since now we converted this to proper list, we can extract attributes

        std::shared_ptr<SaiAttributeList> list =
            std::make_shared<SaiAttributeList>(object_type, entries, false);

        attributes.push_back(list);
    }

    SWSS_LOG_NOTICE("bulk %s execute with %zu items",
            str_object_type.c_str(),
            object_ids.size());

    if (isInitViewMode())
    {
        SWSS_LOG_ERROR("bulk api is not supported in init view mode", api);
        exit_and_notify(EXIT_FAILURE);
    }

    if (api != SAI_COMMON_API_BULK_GET)
    {
        // translate attributes for all objects

        for (auto &list: attributes)
        {
            sai_attribute_t *attr_list = list->get_attr_list();
            uint32_t attr_count = list->get_attr_count();

            translate_vid_to_rid_list(object_type, attr_count, attr_list);
        }
    }

    sai_status_t status;

    switch (object_type)
    {
        case SAI_OBJECT_TYPE_ROUTE_ENTRY:
            status = handle_bulk_route(object_ids, api, attributes);
            break;

        default:
            SWSS_LOG_ERROR("bulk api for %s is not supported yet, FIXME",
                    sai_serialize_object_type(object_type).c_str());
            exit_and_notify(EXIT_FAILURE);
    }

    if (status != SAI_STATUS_SUCCESS)
    {
        SWSS_LOG_ERROR("failed to execute bulk api: %s",
                sai_serialize_status(status).c_str());

        exit_and_notify(EXIT_FAILURE);
    }

    return status;
}

sai_status_t processEvent(
        _In_ swss::ConsumerTable &consumer)
{
    std::lock_guard<std::mutex> lock(g_mutex);

    SWSS_LOG_ENTER();

    swss::KeyOpFieldsValuesTuple kco;

    if (isInitViewMode())
    {
        /*
         * In init mode we put all data to TEMP view and we snoop.  We need to
         * specify temporary view prefis in consumer since consumer puts data
         * to redis db.
         */

        consumer.pop(kco, TEMP_PREFIX);
    }
    else
    {
        consumer.pop(kco);
    }

    const std::string &key = kfvKey(kco);
    const std::string &op = kfvOp(kco);

    /*
     * TODO: Key is serialized meta_key, we could use deserialize
     * to extract it here.
     */

    const std::string &str_object_type = key.substr(0, key.find(":"));
    const std::string &str_object_id = key.substr(key.find(":") + 1);

    SWSS_LOG_INFO("key: %s op: %s", key.c_str(), op.c_str());

    sai_common_api_t api = SAI_COMMON_API_MAX;

    if (op == "create")
    {
        api = SAI_COMMON_API_CREATE;
    }
    else if (op == "remove")
    {
        api = SAI_COMMON_API_REMOVE;
    }
    else if (op == "set")
    {
        api = SAI_COMMON_API_SET;
    }
    else if (op == "get")
    {
        api = SAI_COMMON_API_GET;
    }
    else if (op == "bulkset")
    {
        return processBulkEvent((sai_common_api_t)SAI_COMMON_API_BULK_SET, kco);
    }
    else if (op == "notify")
    {
        return notifySyncd(key);
    }
    else
    {
        SWSS_LOG_THROW("api %s is not implemented", op.c_str());
    }

    sai_object_type_t object_type;
    sai_deserialize_object_type(str_object_type, object_type);

    /*
     * TODO: use metadata utils is object type valid.
     */

    if (object_type == SAI_OBJECT_TYPE_NULL || object_type >= SAI_OBJECT_TYPE_MAX)
    {
        SWSS_LOG_THROW("undefined object type %s", sai_serialize_object_type(object_type).c_str());
    }

    const std::vector<swss::FieldValueTuple> &values = kfvFieldsValues(kco);

    for (const auto &v: values)
    {
        SWSS_LOG_DEBUG("attr: %s: %s", fvField(v).c_str(), fvValue(v).c_str());
    }

    SaiAttributeList list(object_type, values, false);

    /*
     * Attribute list can't be const since we will use it to translate VID to
     * RID inplace.
     */

    sai_attribute_t *attr_list = list.get_attr_list();
    uint32_t attr_count = list.get_attr_count();

    /*
     * NOTE: This check pointers must be executed before init view mode, since
     * this methods replaces pointers from orchagent memory space to syncd
     * memory space.
     */

    if (object_type == SAI_OBJECT_TYPE_SWITCH && (api == SAI_COMMON_API_CREATE || api == SAI_COMMON_API_SET))
    {
        /*
         * We don't need to clear those pointers on switch remove (evan last),
         * since those pointers will reside inside attributes, also sairedis
         * will internally check whether pointer is null or not, so we here
         * will receive all notifications, but redis only those that were set.
         */

        check_notifications_pointers(attr_count, attr_list);
    }

    if (isInitViewMode())
    {
        return processEventInInitViewMode(object_type, str_object_id, api, attr_count, attr_list);
    }

    if (api != SAI_COMMON_API_GET)
    {
        /*
         * TODO we can also call translate on get, if sairedis will clean
         * buffer so then all OIDs will be NULL, and translation will also
         * convert them to NULL.
         */

        SWSS_LOG_DEBUG("translating VID to RIDs on all attributes");

        translate_vid_to_rid_list(object_type, attr_count, attr_list);
    }

    // TODO use metadata utils
    auto info = sai_metadata_get_object_type_info(object_type);

    sai_status_t status;

    /*
     * TODO use sai meta key deserialize
     */

    if (info->isnonobjectid)
    {
        sai_object_meta_key_t meta_key;

        meta_key.objecttype = object_type;

        switch (object_type)
        {
            case SAI_OBJECT_TYPE_FDB_ENTRY:
                sai_deserialize_fdb_entry(str_object_id, meta_key.objectkey.key.fdb_entry);
                break;

            case SAI_OBJECT_TYPE_NEIGHBOR_ENTRY:
                sai_deserialize_neighbor_entry(str_object_id, meta_key.objectkey.key.neighbor_entry);
                break;

            case SAI_OBJECT_TYPE_ROUTE_ENTRY:
                sai_deserialize_route_entry(str_object_id, meta_key.objectkey.key.route_entry);
                break;

            default:

                SWSS_LOG_THROW("non object id %s is not supported yet, FIXME", info->objecttypename);
        }

        status = handle_non_object_id(meta_key, api, attr_count, attr_list);
    }
    else
    {
        status = handle_generic(object_type, str_object_id, api, attr_count, attr_list);
    }

    if (api == SAI_COMMON_API_GET)
    {
        if (status != SAI_STATUS_SUCCESS)
        {
            SWSS_LOG_WARN("get API for key: %s op: %s returned status: %s",
                    key.c_str(),
                    op.c_str(),
                    sai_serialize_status(status).c_str());
        }

        /*
         * Extracting switch is double work here, we can avoid this when we
         * will use meta_key.
         */

        sai_object_id_t switch_vid = extractSwitchVid(object_type, str_object_id);

        internal_syncd_get_send(object_type, str_object_id, switch_vid, status, attr_count, attr_list);
    }
    else if (status != SAI_STATUS_SUCCESS)
    {
        if (!info->isnonobjectid && api == SAI_COMMON_API_SET)
        {
            sai_object_id_t vid;
            sai_deserialize_object_id(str_object_id, vid);

            sai_object_id_t rid = translate_vid_to_rid(vid);

            SWSS_LOG_ERROR("VID: %s RID: %s",
                    sai_serialize_object_id(vid).c_str(),
                    sai_serialize_object_id(rid).c_str());
        }

        for (const auto &v: values)
        {
            SWSS_LOG_ERROR("attr: %s: %s", fvField(v).c_str(), fvValue(v).c_str());
        }

        SWSS_LOG_THROW("failed to execute api: %s, key: %s, status: %s",
                op.c_str(),
                key.c_str(),
                sai_serialize_status(status).c_str());
    }

    return status;
}

void printUsage()
{
    std::cout << "Usage: syncd [-N] [-d] [-p profile] [-i interval] [-t [cold|warm|fast]] [-h] [-u] [-S]" << std::endl;
    std::cout << "    -N --nocounters:" << std::endl;
    std::cout << "        Disable counter thread" << std::endl;
    std::cout << "    -d --diag:" << std::endl;
    std::cout << "        Enable diagnostic shell" << std::endl;
    std::cout << "    -p --profile profile:" << std::endl;
    std::cout << "        Provide profile map file" << std::endl;
    std::cout << "    -i --countersInterval interval:" << std::endl;
    std::cout << "        Provide counter thread interval" << std::endl;
    std::cout << "    -t --startType type:" << std::endl;
    std::cout << "        Specify cold|warm|fast start type" << std::endl;
    std::cout << "    -u --useTempView type:" << std::endl;
    std::cout << "        Use temporary view between init and apply" << std::endl;
    std::cout << "    -S --disableExitSleep" << std::endl;
    std::cout << "        Disable sleep when syncd crashes" << std::endl;
#ifdef SAITHRIFT
    std::cout << "    -r --rpcserver:"           << std::endl;
    std::cout << "        Enable rpcserver"      << std::endl;
    std::cout << "    -m --portmap:"             << std::endl;
    std::cout << "        Specify port map file" << std::endl;
#endif // SAITHRIFT
    std::cout << "    -h --help:" << std::endl;
    std::cout << "        Print out this message" << std::endl;
}

void handleCmdLine(int argc, char **argv)
{
    SWSS_LOG_ENTER();

    const int defaultCountersThreadIntervalInSeconds = 1;

    options.countersThreadIntervalInSeconds = defaultCountersThreadIntervalInSeconds;
    options.disableExitSleep = false;

#ifdef SAITHRIFT
    options.run_rpc_server = false;
    const char* const optstring = "dNt:p:i:rm:huS";
#else
    const char* const optstring = "dNt:p:i:huS";
#endif // SAITHRIFT

    while(true)
    {
        static struct option long_options[] =
        {
            { "useTempView",      no_argument,       0, 'u' },
            { "diag",             no_argument,       0, 'd' },
            { "nocounters",       no_argument,       0, 'N' },
            { "startType",        required_argument, 0, 't' },
            { "profile",          required_argument, 0, 'p' },
            { "countersInterval", required_argument, 0, 'i' },
            { "help",             no_argument,       0, 'h' },
            { "disableExitSleep", no_argument,       0, 'S' },
#ifdef SAITHRIFT
            { "rpcserver",        no_argument,       0, 'r' },
            { "portmap",          required_argument, 0, 'm' },
#endif // SAITHRIFT
            { 0,                  0,                 0,  0  }
        };

        int option_index = 0;

        int c = getopt_long(argc, argv, optstring, long_options, &option_index);

        if (c == -1)
        {
            break;
        }

        switch (c)
        {
            case 'u':
                SWSS_LOG_NOTICE("enable use temp view");
                options.useTempView = true;
                break;

            case 'N':
                SWSS_LOG_NOTICE("disable counters thread");
                options.disableCountersThread = true;
                break;

            case 'S':
                SWSS_LOG_NOTICE("disable crash sleep");
                options.disableExitSleep = true;
                break;

            case 'd':
                SWSS_LOG_NOTICE("enable diag shell");
                options.diagShell = true;
                break;

            case 'p':
                SWSS_LOG_NOTICE("profile map file: %s", optarg);
                options.profileMapFile = std::string(optarg);
                break;

            case 'i':
                {
                    SWSS_LOG_NOTICE("counters thread interval: %s", optarg);

                    int interval = std::stoi(std::string(optarg));

                    if (interval == 0)
                    {
                        /*
                         * Use zero interval to disable counters thread.
                         */

                        options.disableCountersThread = true;
                    }
                    else
                    {
                        options.countersThreadIntervalInSeconds =
                            std::max(defaultCountersThreadIntervalInSeconds, interval);
                    }

                    break;
                }

            case 't':
                SWSS_LOG_NOTICE("start type: %s", optarg);
                if (std::string(optarg) == "cold")
                {
                    options.startType = SAI_COLD_BOOT;
                }
                else if (std::string(optarg) == "warm")
                {
                    options.startType = SAI_WARM_BOOT;
                }
                else if (std::string(optarg) == "fast")
                {
                    options.startType = SAI_FAST_BOOT;
                }
                else
                {
                    SWSS_LOG_ERROR("unknown start type %s", optarg);
                    exit(EXIT_FAILURE);
                }
                break;

#ifdef SAITHRIFT
            case 'r':
                SWSS_LOG_NOTICE("enable rpc server");
                options.run_rpc_server = true;
                break;
            case 'm':
                SWSS_LOG_NOTICE("port map file: %s", optarg);
                options.portMapFile = std::string(optarg);
                break;
#endif // SAITHRIFT

            case 'h':
                printUsage();
                exit(EXIT_SUCCESS);

            case '?':
                SWSS_LOG_WARN("unknown option %c", optopt);
                printUsage();
                exit(EXIT_FAILURE);

            default:
                SWSS_LOG_ERROR("getopt_long failure");
                exit(EXIT_FAILURE);
        }
    }
}

void handleProfileMap(const std::string& profileMapFile)
{
    SWSS_LOG_ENTER();

    if (profileMapFile.size() == 0)
    {
        return;
    }

    std::ifstream profile(profileMapFile);

    if (!profile.is_open())
    {
        SWSS_LOG_ERROR("failed to open profile map file: %s : %s", profileMapFile.c_str(), strerror(errno));
        exit(EXIT_FAILURE);
    }

    std::string line;

    while(getline(profile, line))
    {
        if (line.size() > 0 && (line[0] == '#' || line[0] == ';'))
        {
            continue;
        }

        size_t pos = line.find("=");

        if (pos == std::string::npos)
        {
            SWSS_LOG_WARN("not found '=' in line %s", line.c_str());
            continue;
        }

        std::string key = line.substr(0, pos);
        std::string value = line.substr(pos + 1);

        gProfileMap[key] = value;

        SWSS_LOG_INFO("insert: %s:%s", key.c_str(), value.c_str());
    }
}

#ifdef SAITHRIFT
std::map<std::set<int>, std::string> gPortMap;

// FIXME: introduce common config format for SONiC
void handlePortMap(const std::string& portMapFile)
{
    if (portMapFile.size() == 0)
    {
        return;
    }

    std::ifstream portmap(portMapFile);

    if (!portmap.is_open())
    {
        std::cerr << "failed to open port map file:" << portMapFile.c_str() << " : "<< strerror(errno) << std::endl;
        exit(EXIT_FAILURE);
    }

    std::string line;

    while(getline(portmap, line))
    {
        if (line.size() > 0 && (line[0] == '#' || line[0] == ';'))
        {
            continue;
        }

        std::istringstream iss(line);
        std::string name, lanes, alias;
        iss >> name >> lanes >> alias;

        iss.clear();
        iss.str(lanes);
        std::string lane_str;
        std::set<int> lane_set;

        while (getline(iss, lane_str, ','))
        {
            int lane = stoi(lane_str);
            lane_set.insert(lane);
        }

        gPortMap.insert(std::pair<std::set<int>,std::string>(lane_set, name));
    }
}
#endif // SAITHRIFT

bool handleRestartQuery(swss::NotificationConsumer &restartQuery)
{
    SWSS_LOG_ENTER();

    std::string op;
    std::string data;
    std::vector<swss::FieldValueTuple> values;

    restartQuery.pop(op, data, values);

    SWSS_LOG_DEBUG("op = %s", op.c_str());

    if (op == "COLD")
    {
        SWSS_LOG_NOTICE("received COLD switch shutdown event");
        return false;
    }

    if (op == "WARM")
    {
        SWSS_LOG_NOTICE("received WARM switch shutdown event");
        return true;
    }

    SWSS_LOG_WARN("received '%s' unknown switch shutdown event, assuming COLD", op.c_str());
    return false;
}

bool isVeryFirstRun()
{
    SWSS_LOG_ENTER();

    /*
     * If lane map is not defined in redis db then we assume this is very first
     * start of syncd later on we can add additional checks here.
     *
     * TODO: if we add more switches then we need lane maps per switch.
     * TODO: we also need other way to check if this is first start
     *
     * We could use VIDCOUNTER also, but if something is defined in the DB then
     * we assume this is not the first start.
     *
     * TODO we need to fix this, since when there will be queue, it will still think
     * this is first run, let's query HIDDEN ?
     */

    auto keys = g_redisClient->keys(HIDDEN);

    bool firstRun = keys.size() == 0;

    SWSS_LOG_NOTICE("First Run: %s", firstRun ? "True" : "False");

    return firstRun;
}

int get_enum_value_from_name(
        _In_ const char *name,
        _In_ const sai_enum_metadata_t* metadata)
{

    for (uint32_t idx = 0; idx < metadata->valuescount; idx++)
    {
        if (strcmp(name, metadata->valuesnames[idx]) == 0)
        {
            return metadata->values[idx];
        }
    }

    SWSS_LOG_ERROR("not found %s", name);
    return 0;
}

void saiLoglevelNotify(std::string apiStr, std::string prioStr)
{
    using namespace swss;

    static const std::map<std::string, sai_log_level_t> saiLoglevelMap = {
        { "SAI_LOG_LEVEL_CRITICAL", SAI_LOG_LEVEL_CRITICAL },
        { "SAI_LOG_LEVEL_ERROR", SAI_LOG_LEVEL_ERROR },
        { "SAI_LOG_LEVEL_WARN", SAI_LOG_LEVEL_WARN },
        { "SAI_LOG_LEVEL_NOTICE", SAI_LOG_LEVEL_NOTICE },
        { "SAI_LOG_LEVEL_INFO", SAI_LOG_LEVEL_INFO },
        { "SAI_LOG_LEVEL_DEBUG", SAI_LOG_LEVEL_DEBUG },
    };

    if (saiLoglevelMap.find(prioStr) == saiLoglevelMap.end())
    {
        SWSS_LOG_ERROR("Invalid SAI loglevel %s %s", apiStr.c_str(), prioStr.c_str());
        return;
    }

    sai_api_t api = (sai_api_t)get_enum_value_from_name(apiStr.c_str(), &sai_metadata_enum_sai_api_t);

    sai_status_t status = sai_log_set(api, saiLoglevelMap.at(prioStr));

    if (status != SAI_STATUS_SUCCESS)
    {
        SWSS_LOG_INFO("Failed to set %s on %s: %s", prioStr.c_str(), apiStr.c_str(),
                sai_serialize_status(status).c_str());
        return;
    }

    SWSS_LOG_NOTICE("Setting SAI loglevel %s to %s", apiStr.c_str(), prioStr.c_str());
}

void set_sai_api_loglevel()
{
    SWSS_LOG_ENTER();

    /*
     * We start from 1 since 0 is SAI_API_UNSPECIFIED.
     */

    for (uint32_t idx = 1; idx < sai_metadata_enum_sai_api_t.valuescount; ++idx)
    {
        swss::Logger::linkToDb(sai_metadata_enum_sai_api_t.valuesnames[idx], saiLoglevelNotify, "SAI_LOG_LEVEL_NOTICE");
    }
}

void performWarmRestart()
{
    SWSS_LOG_ENTER();

    /*
     * There should be no case when we are doing warm restart and there is no
     * switch defined, we will throw at sucha case.
     *
     * This case could be possible when no switches were created and only api
     * was initialized, but we will skip this scenario and address is when we
     * will have need for it.
     */

    auto entries = g_redisClient->keys(ASIC_STATE_TABLE + std::string(":SAI_OBJECT_TYPE_SWITCH:*"));

    if (entries.size() == 0)
    {
        SWSS_LOG_THROW("on warm restart there is no switches defined in DB, not supported yet, FIXME");
    }

    if (entries.size() != 1)
    {
        SWSS_LOG_THROW("multiple switches defined in warm start: %zu, not supported yet, FIXME", entries.size());
    }

    /*
     * Here wa have only one switch defined, let's extract his vid and rid.
     */

    /*
     * Entry should be in format ASIC_STATE:SAI_OBJECT_TYPE_SWITCH:oid:0xYYYY
     *
     * Let's extract oid value
     */

    std::string key = entries.at(0);

    auto start = key.find_first_of(":") + 1;
    auto end = key.find(":", start);

    std::string strSwitchVid = key.substr(end + 1);

    sai_object_id_t switch_vid;

    sai_deserialize_object_id(strSwitchVid, switch_vid);

    sai_object_id_t switch_rid = translate_vid_to_rid(switch_vid);

    /*
     * Perform all get operations on existing switch.
     */

    switches[switch_vid] = std::make_shared<SaiSwitch>(switch_vid, switch_rid);
}

void onSyncdStart(bool warmStart)
{
    /*
     * It may happen that after initialize we will receive some port
     * notifications with port'ids that are not in redis db yet, so after
     * checking VIDTORID map there will be entries and translate_vid_to_rid
     * will generate new id's for ports, this may cause race condition so we
     * need to use a lock here to prevent that.
     */

    SWSS_LOG_ENTER();

    SWSS_LOG_TIMER("on syncd start");

    if (warmStart)
    {
        /*
         * Switch was warm started, so switches map is empty, we need to
         * recreate it based on existing entries inside database.
         *
         * Currently we expect only one switch, then we need to call it.
         *
         * Also this will make sure that current switch id is the same as
         * before restart.
         *
         * If we want to support multiple switches, this needs to be addjusted.
         */

        performWarmRestart();

        SWSS_LOG_NOTICE("skipping hard reinit since WARM start was performed");

        // TODO issue here can be that in hard start there was 8 queues then
        // user added 2, and we have 10, after warm restart, switch will
        // discover 10 queus, and mark them as "non removable" but 2 of them
        // can be removed. We would probably need to store all objects after
        // hard reinit and treat that as base.

        SWSS_LOG_THROW("warm restart is not yet fully supported and needs to be revisited");
        return;
    }

    SWSS_LOG_NOTICE("performing hard reinit since COLD start was performed");

    /*
     * Switch was restarted in hard way, we need to perform hard reinit and
     * recreate switches map.
     */

    hardReinit();
}

void sai_meta_log_syncd(
        _In_ sai_log_level_t log_level,
        _In_ const char *file,
        _In_ int line,
        _In_ const char *func,
        _In_ const char *format,
        ...)
    __attribute__ ((format (printf, 5, 6)));

void sai_meta_log_syncd(
        _In_ sai_log_level_t log_level,
        _In_ const char *file,
        _In_ int line,
        _In_ const char *func,
        _In_ const char *format,
        ...)
{
    char buffer[0x1000];

    va_list ap;
    va_start(ap, format);
    vsnprintf(buffer, 0x1000, format, ap);
    va_end(ap);

    swss::Logger::Priority p = swss::Logger::SWSS_NOTICE;

    switch (log_level)
    {
        case SAI_LOG_LEVEL_DEBUG:
            p = swss::Logger::SWSS_DEBUG;
            break;
        case SAI_LOG_LEVEL_INFO:
            p = swss::Logger::SWSS_INFO;
            break;
        case SAI_LOG_LEVEL_ERROR:
            p = swss::Logger::SWSS_ERROR;
            break;
        case SAI_LOG_LEVEL_WARN:
            p = swss::Logger::SWSS_WARN;
            break;
        case SAI_LOG_LEVEL_CRITICAL:
            p = swss::Logger::SWSS_CRIT;
            break;

        default:
            p = swss::Logger::SWSS_NOTICE;
            break;
    }

    swss::Logger::getInstance().write(p, ":- %s: %s", func, buffer);
}

int main(int argc, char **argv)
{
    swss::Logger::getInstance().setMinPrio(swss::Logger::SWSS_DEBUG);

    SWSS_LOG_ENTER();

    swss::Logger::getInstance().setMinPrio(swss::Logger::SWSS_NOTICE);

    set_sai_api_loglevel();

    swss::Logger::linkToDbNative("syncd");

#pragma GCC diagnostic push
#pragma GCC diagnostic ignored "-Wsuggest-attribute=format"
    sai_metadata_log = &sai_meta_log_syncd;
#pragma GCC diagnostic pop

    meta_init_db();

    handleCmdLine(argc, argv);

    handleProfileMap(options.profileMapFile);

#ifdef SAITHRIFT
    if (options.portMapFile.size() > 0)
    {
        handlePortMap(options.portMapFile);
    }
#endif // SAITHRIFT

    std::shared_ptr<swss::DBConnector> db = std::make_shared<swss::DBConnector>(ASIC_DB, swss::DBConnector::DEFAULT_UNIXSOCKET, 0);
    std::shared_ptr<swss::DBConnector> dbNtf = std::make_shared<swss::DBConnector>(ASIC_DB, swss::DBConnector::DEFAULT_UNIXSOCKET, 0);

    g_redisClient = std::make_shared<swss::RedisClient>(db.get());

    std::shared_ptr<swss::ConsumerTable> asicState = std::make_shared<swss::ConsumerTable>(db.get(), ASIC_STATE_TABLE);
    std::shared_ptr<swss::NotificationConsumer> restartQuery = std::make_shared<swss::NotificationConsumer>(db.get(), "RESTARTQUERY");

    /*
     * At the end we cant use producer consumer concept since if one proces
     * will restart there may be something in the queue also "remove" from
     * response queue will also trigger another "response".
     */

    getResponse  = std::make_shared<swss::ProducerTable>(db.get(), "GETRESPONSE");
    notifications = std::make_shared<swss::NotificationProducer>(dbNtf.get(), "NOTIFICATIONS");

    g_veryFirstRun = isVeryFirstRun();

    if (options.startType == SAI_WARM_BOOT)
    {
        const char *warmBootReadFile = profile_get_value(0, SAI_KEY_WARM_BOOT_READ_FILE);

        SWSS_LOG_NOTICE("using warmBootReadFile: '%s'", warmBootReadFile);

        if (warmBootReadFile == NULL || access(warmBootReadFile, F_OK) == -1)
        {
            SWSS_LOG_WARN("user requested warmStart but warmBootReadFile is not specified or not accesible, forcing cold start");

            options.startType = SAI_COLD_BOOT;
        }
    }

    if (options.startType == SAI_WARM_BOOT && g_veryFirstRun)
    {
        SWSS_LOG_WARN("warm start requested, but this is very first syncd start, forcing cold start");

        /*
         * We force cold start since if it's first run then redis db is not
         * complete so redis asic view will not reflect warm boot asic state,
         * if this happen then orch agent needs to be restarted as well to
         * repopulate asic view.
         */

        options.startType = SAI_COLD_BOOT;
    }

    gProfileMap[SAI_KEY_BOOT_TYPE] = std::to_string(options.startType);

    sai_status_t status = sai_api_initialize(0, (service_method_table_t*)&test_services);

    if (status != SAI_STATUS_SUCCESS)
    {
        SWSS_LOG_ERROR("fail to sai_api_initialize: %d", status);
        exit(EXIT_FAILURE);
    }

    int failed = sai_metadata_apis_query(sai_api_query);

    if (failed > 0)
    {
        SWSS_LOG_WARN("sai_api_query failed for %d apis", failed);
    }

    /*
     * TODO: user should create switch from OA, so shell should be started only
     * after we create switch.
     */

#ifdef SAITHRIFT
    if (options.run_rpc_server)
    {
        start_sai_thrift_rpc_server(SWITCH_SAI_THRIFT_RPC_SERVER_PORT);
        SWSS_LOG_NOTICE("rpcserver started");
    }
#endif // SAITHRIFT

    SWSS_LOG_NOTICE("syncd started");

    bool warmRestartHint = false;

    try
    {
        SWSS_LOG_NOTICE("before onSyncdStart");
        onSyncdStart(options.startType == SAI_WARM_BOOT);
        SWSS_LOG_NOTICE("after onSyncdStart");

        if (options.disableCountersThread == false)
        {
            SWSS_LOG_NOTICE("starting counters thread");

            startCountersThread(options.countersThreadIntervalInSeconds);
        }

        startNotificationsProcessingThread();

        SWSS_LOG_NOTICE("syncd listening for events");

        swss::Select s;

        s.addSelectable(asicState.get());
        s.addSelectable(restartQuery.get());

        SWSS_LOG_NOTICE("starting main loop");

        while(true)
        {
            swss::Selectable *sel = NULL;

            int fd;

            int result = s.select(&sel, &fd);

            if (sel == restartQuery.get())
            {
                /*
                 * This is actual a bad design, since selectable may pick up
                 * multiple events from the queue, and after restart those
                 * events will be forgoten since they were consumed already and
                 * this may lead to forget populate object table which will
                 * lead to unable to find some objects.
                 */

                warmRestartHint = handleRestartQuery(*restartQuery);
                break;
            }

            if (result == swss::Select::OBJECT)
            {
                processEvent(*(swss::ConsumerTable*)sel);
            }
        }
    }
    catch(const std::exception &e)
    {
        SWSS_LOG_ERROR("Runtime error: %s", e.what());

        exit_and_notify(EXIT_FAILURE);
    }

    endCountersThread();

    if (warmRestartHint)
    {
        const char *warmBootWriteFile = profile_get_value(0, SAI_KEY_WARM_BOOT_WRITE_FILE);

        SWSS_LOG_NOTICE("using warmBootWriteFile: '%s'", warmBootWriteFile);

        if (warmBootWriteFile == NULL)
        {
            SWSS_LOG_WARN("user requested warm shutdown but warmBootWriteFile is not specified, forcing cold shutdown");

            warmRestartHint = false;
        }
    }

    SWSS_LOG_NOTICE("calling api uninitialize");

    status = sai_api_uninitialize();

    if (status != SAI_STATUS_SUCCESS)
    {
        SWSS_LOG_ERROR("failed to uninitialize api: %s", sai_serialize_status(status).c_str());
    }

    SWSS_LOG_NOTICE("uninitialize finished");

<<<<<<< HEAD
    stopNotificationsProcessingThread();

    return EXIT_SUCCESS;
=======
    exit(EXIT_SUCCESS);
>>>>>>> a2e58cf9
}<|MERGE_RESOLUTION|>--- conflicted
+++ resolved
@@ -4,26 +4,10 @@
 #include "swss/tokenize.h"
 #include <limits.h>
 
-<<<<<<< HEAD
-/**
- * @brief Global mutex for thread synchronization
- *
- * Purpose of this mutex is to synchronize multiple threads like main thread,
- * counters and notifications as well as all operations which require multiple
- * Redis DB access.
- *
- * For example: query DB for next VID id number, and then put map RID and VID
- * to Redis. From syncd point of view this entire operation should be atomic
- * and no other thread should access DB or make assumption on previous
- * information until entire operation will finish.
- */
-std::mutex g_mutex;
-=======
 #include <iostream>
 #include <map>
 
 std::mutex g_db_mutex;
->>>>>>> a2e58cf9
 
 std::shared_ptr<swss::RedisClient>          g_redisClient;
 std::shared_ptr<swss::ProducerTable>        getResponse;
@@ -343,6 +327,7 @@
         _In_ sai_object_id_t rid,
         _In_ sai_object_id_t switch_vid)
 {
+    std::lock_guard<std::mutex> lock(g_db_mutex);
 
     SWSS_LOG_ENTER();
 
@@ -531,6 +516,7 @@
 sai_object_id_t translate_vid_to_rid(
         _In_ sai_object_id_t vid)
 {
+    std::lock_guard<std::mutex> lock(g_db_mutex);
 
     SWSS_LOG_ENTER();
 
@@ -693,6 +679,7 @@
 
     SWSS_LOG_DEBUG("%s", key.c_str());
 
+    std::lock_guard<std::mutex> lock(g_db_mutex);
 
     g_redisClient->hset(key, attr_id, attr_value);
 }
@@ -939,14 +926,6 @@
 
     SWSS_LOG_INFO("sending response for GET api with status: %s", str_status.c_str());
 
-<<<<<<< HEAD
-    // since we have only one get at a time, we don't have to serialize
-    // object type and object id, only get status is required
-    // get response will not put any data to table only queue is used
-
-
-    getResponse->set(key, entry, "getresponse");
-=======
     /*
      * Since we have only one get at a time, we don't have to serialize object
      * type and object id, only get status is required to be returned.  Get
@@ -954,7 +933,6 @@
      */
 
     getResponse->set(str_status, entry, "getresponse");
->>>>>>> a2e58cf9
 
     SWSS_LOG_INFO("response for GET api was send");
 }
@@ -1223,14 +1201,11 @@
                     std::string str_vid = sai_serialize_object_id(object_id);
                     std::string str_rid = sai_serialize_object_id(real_object_id);
 
-<<<<<<< HEAD
-=======
                     /*
                      * TODO: This must be ATOMIC.
                      *
                      * To support multiple switches vid/rid map must be per switch.
                      */
->>>>>>> a2e58cf9
 
                     {
                         std::lock_guard<std::mutex> lock(g_db_mutex);
@@ -1273,11 +1248,8 @@
                     {
                         std::lock_guard<std::mutex> lock(g_db_mutex);
 
-<<<<<<< HEAD
-=======
                         g_redisClient->hdel(VIDTORID, str_vid);
                         g_redisClient->hdel(RIDTOVID, str_rid);
->>>>>>> a2e58cf9
 
                         remove_rid_and_vid_from_local(rid, object_id);
                     }
@@ -1420,7 +1392,6 @@
 
     SWSS_LOG_NOTICE("sending response: %s", str_status.c_str());
 
-
     getResponse->set(str_status, entry, "notify");
 }
 
@@ -1440,6 +1411,7 @@
      * We need to expose api to execute user lua script not only predefined.
      */
 
+    std::lock_guard<std::mutex> lock(g_db_mutex);
 
     for (const auto &key: g_redisClient->keys(pattern))
     {
@@ -2135,8 +2107,6 @@
 sai_status_t processEvent(
         _In_ swss::ConsumerTable &consumer)
 {
-    std::lock_guard<std::mutex> lock(g_mutex);
-
     SWSS_LOG_ENTER();
 
     swss::KeyOpFieldsValuesTuple kco;
@@ -2643,6 +2613,8 @@
 
 bool isVeryFirstRun()
 {
+    std::lock_guard<std::mutex> lock(g_db_mutex);
+
     SWSS_LOG_ENTER();
 
     /*
@@ -3015,8 +2987,6 @@
             startCountersThread(options.countersThreadIntervalInSeconds);
         }
 
-        startNotificationsProcessingThread();
-
         SWSS_LOG_NOTICE("syncd listening for events");
 
         swss::Select s;
@@ -3088,11 +3058,5 @@
 
     SWSS_LOG_NOTICE("uninitialize finished");
 
-<<<<<<< HEAD
-    stopNotificationsProcessingThread();
-
-    return EXIT_SUCCESS;
-=======
     exit(EXIT_SUCCESS);
->>>>>>> a2e58cf9
 }