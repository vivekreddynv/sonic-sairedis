--- conflicted
+++ resolved
@@ -58,17 +58,7 @@
 #define SWITCH_SAI_THRIFT_RPC_SERVER_PORT 9092
 #endif // SAITHRIFT
 
-<<<<<<< HEAD
-extern void exit_and_notify(int status) __attribute__ ((__noreturn__));
-
-extern std::mutex g_mutex;
-extern std::set<sai_object_id_t> g_defaultPriorityGroupsRids;
-extern std::set<sai_object_id_t> g_defaultSchedulerGroupsRids;
-extern std::set<sai_object_id_t> g_defaultQueuesRids;
-extern std::set<sai_object_id_t> g_defaultPortsRids;
-=======
 extern std::mutex g_db_mutex;
->>>>>>> a2e58cf9
 
 extern std::map<sai_object_id_t, std::shared_ptr<SaiSwitch>> switches;
 
@@ -120,7 +110,4 @@
         _In_ sai_attr_id_t attrid,
         _In_ sai_status_t status);
 
-void startNotificationsProcessingThread();
-void stopNotificationsProcessingThread();
-
 #endif // __SYNCD_H__